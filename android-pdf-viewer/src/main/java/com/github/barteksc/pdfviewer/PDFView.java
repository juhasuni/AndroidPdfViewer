/**
 * Copyright 2016 Bartosz Schiller
 * <p>
 * Licensed under the Apache License, Version 2.0 (the "License");
 * you may not use this file except in compliance with the License.
 * You may obtain a copy of the License at
 * <p>
 * http://www.apache.org/licenses/LICENSE-2.0
 * <p>
 * Unless required by applicable law or agreed to in writing, software
 * distributed under the License is distributed on an "AS IS" BASIS,
 * WITHOUT WARRANTIES OR CONDITIONS OF ANY KIND, either express or implied.
 * See the License for the specific language governing permissions and
 * limitations under the License.
 */
package com.github.barteksc.pdfviewer;

import android.content.Context;
import android.graphics.Bitmap;
import android.graphics.Canvas;
import android.graphics.Color;
import android.graphics.Paint;
import android.graphics.Paint.Style;
import android.graphics.PointF;
import android.graphics.Rect;
import android.graphics.RectF;
import android.net.Uri;
import android.os.AsyncTask;
import android.util.AttributeSet;
import android.util.Log;
import android.view.SurfaceView;

import com.github.barteksc.pdfviewer.exception.FileNotFoundException;
import com.github.barteksc.pdfviewer.listener.OnDrawListener;
import com.github.barteksc.pdfviewer.listener.OnErrorListener;
import com.github.barteksc.pdfviewer.listener.OnLoadCompleteListener;
import com.github.barteksc.pdfviewer.listener.OnPageChangeListener;
import com.github.barteksc.pdfviewer.model.PagePart;
import com.github.barteksc.pdfviewer.util.ArrayUtils;
import com.github.barteksc.pdfviewer.util.Constants;
import com.github.barteksc.pdfviewer.util.NumberUtils;
import com.shockwave.pdfium.PdfDocument;
import com.shockwave.pdfium.PdfiumCore;

import java.io.File;
import java.io.IOException;
import java.io.InputStream;
import java.util.ArrayList;
import java.util.List;

import static com.github.barteksc.pdfviewer.util.Constants.Cache.CACHE_SIZE;

/**
 * It supports animations, zoom, cache, and swipe.
 * <p>
 * To fully understand this class you must know its principles :
 * - The PDF document is seen as if we always want to draw all the pages.
 * - The thing is that we only draw the visible parts.
 * - All parts are the same size, this is because we can't interrupt a native page rendering,
 * so we need these renderings to be as fast as possible, and be able to interrupt them
 * as soon as we can.
 * - The parts are loaded when the current offset or the current zoom level changes
 * <p>
 * Important :
 * - DocumentPage = A page of the PDF document.
 * - UserPage = A page as defined by the user.
 * By default, they're the same. But the user can change the pages order
 * using {@link #load(String, boolean, String, OnLoadCompleteListener, OnErrorListener, int[])}. In this
 * particular case, a userPage of 5 can refer to a documentPage of 17.
 */
public class PDFView extends SurfaceView {

    private static final String TAG = PDFView.class.getSimpleName();

    public static final float DEFAULT_MAX_SCALE = 3.0f;
    public static final float DEFAULT_MID_SCALE = 1.75f;
    public static final float DEFAULT_MIN_SCALE = 1.0f;

    private float minZoom = DEFAULT_MIN_SCALE;
    private float midZoom = DEFAULT_MID_SCALE;
    private float maxZoom = DEFAULT_MAX_SCALE;

    /**
     * Rendered parts go to the cache manager
     */
    private CacheManager cacheManager;

    /**
     * Animation manager manage all offset and zoom animation
     */
    private AnimationManager animationManager;

    /**
     * Drag manager manage all touch events
     */
    private DragPinchManager dragPinchManager;

    /**
     * The pages the user want to display in order
     * (ex: 0, 2, 2, 8, 8, 1, 1, 1)
     */
    private int[] originalUserPages;

    /**
     * The same pages but with a filter to avoid repetition
     * (ex: 0, 2, 8, 1)
     */
    private int[] filteredUserPages;

    /**
     * The same pages but with a filter to avoid repetition
     * (ex: 0, 1, 1, 2, 2, 3, 3, 3)
     */
    private int[] filteredUserPageIndexes;

    /**
     * Number of pages in the loaded PDF document
     */
    private int documentPageCount;

    /**
     * The index of the current sequence
     */
    private int currentPage;

    /**
     * The index of the current sequence
     */
    private int currentFilteredPage;

    /**
     * The actual width and height of the pages in the PDF document
     */
    private int pageWidth, pageHeight;

    /**
     * The optimal width and height of the pages to fit the component size
     */
    private float optimalPageWidth, optimalPageHeight;

    /**
     * If you picture all the pages side by side in their optimal width,
     * and taking into account the zoom level, the current offset is the
     * position of the left border of the screen in this big picture
     */
    private float currentXOffset = 0;

    /**
     * If you picture all the pages side by side in their optimal width,
     * and taking into account the zoom level, the current offset is the
     * position of the left border of the screen in this big picture
     */
    private float currentYOffset = 0;

    /**
     * The zoom level, always >= 1
     */
    private float zoom = 1f;

    /**
     * Coordinates of the left mask on the screen
     */
    private RectF leftMask;

    /**
     * Coordinates of the right mask on the screen
     */
    private RectF rightMask;

    /**
     * True if the PDFView has been recycled
     */
    private boolean recycled = true;

    /**
     * Current state of the view
     */
    private State state = State.DEFAULT;

    /**
     * Async task used during the loading phase to decode a PDF document
     */
    private DecodingAsyncTask decodingAsyncTask;

    /**
     * Async task always playing in the background and proceeding rendering tasks
     */
    private RenderingAsyncTask renderingAsyncTask;

    /**
     * Call back object to call when the PDF is loaded
     */
    private OnLoadCompleteListener onLoadCompleteListener;

    private OnErrorListener onErrorListener;

    /**
     * Call back object to call when the page has changed
     */
    private OnPageChangeListener onPageChangeListener;

    /**
     * Call back object to call when the above layer is to drawn
     */
    private OnDrawListener onDrawListener;

    /**
     * Paint object for drawing
     */
    private Paint paint;

    /**
     * Paint object for drawing mask
     */
    private Paint maskPaint;

    /**
     * Paint object for drawing debug stuff
     */
    private Paint debugPaint;

    /**
     * Paint object for minimap background
     */
    private Paint paintMinimapBack;

    private Paint paintMinimapFront;

    /**
     * True if should draw map on the top right corner
     */
    private boolean miniMapRequired;

    /**
     * Bounds of the minimap
     */
    private RectF minimapBounds;

    /**
     * Bounds of the minimap
     */
    private RectF minimapScreenBounds;

    private int defaultPage = 0;

    private boolean userWantsMinimap = false;

    /**
     * True if should scroll through pages vertically instead of horizontally
     */
    private boolean swipeVertical = false;

    /**
     * Pdfium core for loading and rendering PDFs
     */
    private PdfiumCore pdfiumCore;

    private PdfDocument pdfDocument;

    private ScrollBar scrollBar;

    /**
     * True if bitmap should use ARGB_8888 format and take more memory
     * False if bitmap should be compressed by using RGB_565 format and take less memory
     */
    private boolean bestQuality = false;

    /**
     * True if annotation should be rendered
     * False otherwise
     */
    private boolean annotationRendering = false;

    /**
     * Storing already opened pages. Used form optimizing Pdfium calls
     */
    private List<Integer> openedPages = new ArrayList<>();

    /**
     * Construct the initial view
     */
    public PDFView(Context context, AttributeSet set) {
        super(context, set);

        if(isInEditMode()) {
            return;
        }

        miniMapRequired = false;
        cacheManager = new CacheManager();
        animationManager = new AnimationManager(this);
        dragPinchManager = new DragPinchManager(this);

        paint = new Paint();
        debugPaint = new Paint();
        debugPaint.setStyle(Style.STROKE);
        paintMinimapBack = new Paint();
        paintMinimapBack.setStyle(Style.FILL);
        paintMinimapBack.setColor(Color.BLACK);
        paintMinimapBack.setAlpha(50);
        paintMinimapFront = new Paint();
        paintMinimapFront.setStyle(Style.FILL);
        paintMinimapFront.setColor(Color.BLACK);
        paintMinimapFront.setAlpha(50);

        // A surface view does not call
        // onDraw() as a default but we need it.
        setWillNotDraw(false);

        pdfiumCore = new PdfiumCore(context);
    }

    private void load(String path, boolean isAsset, String password, OnLoadCompleteListener listener, OnErrorListener onErrorListener) {
        load(path, isAsset, password, listener, onErrorListener, null);
    }

    private void load(String path, boolean isAsset, String password, OnLoadCompleteListener onLoadCompleteListener, OnErrorListener onErrorListener, int[] userPages) {

        if (!recycled) {
            throw new IllegalStateException("Don't call load on a PDF View without recycling it first.");
        }

        // Manage UserPages if not null
        if (userPages != null) {
            this.originalUserPages = userPages;
            this.filteredUserPages = ArrayUtils.deleteDuplicatedPages(originalUserPages);
            this.filteredUserPageIndexes = ArrayUtils.calculateIndexesInDuplicateArray(originalUserPages);
        }

        this.onLoadCompleteListener = onLoadCompleteListener;
        this.onErrorListener = onErrorListener;

        recycled = false;
        // Start decoding document
        decodingAsyncTask = new DecodingAsyncTask(path, isAsset, password, this, pdfiumCore);
        decodingAsyncTask.executeOnExecutor(AsyncTask.THREAD_POOL_EXECUTOR);

    }

    /**
     * Go to the given page.
     *
     * @param page Page number starting from 1.
     */
    public void jumpTo(int page) {
        showPage(page - 1);
    }

    void showPage(int pageNb) {
        if(recycled) {
            return;
        }
        state = State.SHOWN;

        // Check the page number and makes the
        // difference between UserPages and DocumentPages
        pageNb = determineValidPageNumberFrom(pageNb);
        currentPage = pageNb;
        currentFilteredPage = pageNb;
        if (filteredUserPageIndexes != null) {
            if (pageNb >= 0 && pageNb < filteredUserPageIndexes.length) {
                pageNb = filteredUserPageIndexes[pageNb];
                currentFilteredPage = pageNb;
            }
        }

        // Reset the zoom and center the page on the screen
        resetZoom();
        if (swipeVertical) {
            animationManager.startYAnimation(currentYOffset, calculateCenterOffsetForPage(pageNb));
        } else {
            animationManager.startXAnimation(currentXOffset, calculateCenterOffsetForPage(pageNb));
        }
        loadPages();

        if (scrollBar != null) {
            scrollBar.pageChanged(currentPage);
        }

        if (onPageChangeListener != null) {
            onPageChangeListener.onPageChanged(currentPage + 1, getPageCount());
        }
    }

    public int getPageCount() {
        if (originalUserPages != null) {
            return originalUserPages.length;
        }
        return documentPageCount;
    }

    public void enableSwipe(boolean enableSwipe) {
        dragPinchManager.setSwipeEnabled(enableSwipe);
    }

    public void enableDoubletap(boolean enableDoubletap) {
        this.dragPinchManager.enableDoubletap(enableDoubletap);
    }

    private void setOnPageChangeListener(OnPageChangeListener onPageChangeListener) {
        this.onPageChangeListener = onPageChangeListener;
    }

    OnPageChangeListener getOnPageChangeListener() {
        return this.onPageChangeListener;
    }

    private void setOnDrawListener(OnDrawListener onDrawListener) {
        this.onDrawListener = onDrawListener;
    }

    public void recycle() {

        // Stop tasks
        if (renderingAsyncTask != null) {
            renderingAsyncTask.cancel(true);
        }
        if (decodingAsyncTask != null) {
            decodingAsyncTask.cancel(true);
        }

        // Clear caches
        cacheManager.recycle();

        if (pdfiumCore != null && pdfDocument != null) {
            pdfiumCore.closeDocument(pdfDocument);
        }

        originalUserPages = null;
        filteredUserPages = null;
        filteredUserPageIndexes = null;
        openedPages.clear();
        pdfDocument = null;
        recycled = true;
        state = State.DEFAULT;
    }

    public boolean isRecycled() {
        return recycled;
    }

    @Override
    protected void onDetachedFromWindow() {
        recycle();
        super.onDetachedFromWindow();
    }

    @Override
    protected void onSizeChanged(int w, int h, int oldw, int oldh) {
        if(isInEditMode()) {
            return;
        }
        animationManager.stopAll();
        calculateOptimalWidthAndHeight();
        loadPages();
        if (swipeVertical)
            moveTo(currentXOffset, calculateCenterOffsetForPage(currentFilteredPage));
        else
            moveTo(calculateCenterOffsetForPage(currentFilteredPage), currentYOffset);
    }

    @Override
    protected void onDraw(Canvas canvas) {
        if (isInEditMode()) {
            return;
        }
        // As I said in this class javadoc, we can think of this canvas as a huge
        // strip on which we draw all the images. We actually only draw the rendered
        // parts, of course, but we render them in the place they belong in this huge
        // strip.

        // That's where Canvas.translate(x, y) becomes very helpful.
        // This is the situation :
        //  _______________________________________________
        // |   			 |					 			   |
        // | the actual  |					The big strip  |
        // |	canvas	 | 								   |
        // |_____________|								   |
        // |_______________________________________________|
        //
        // If the rendered part is on the bottom right corner of the strip
        // we can draw it but we won't see it because the canvas is not big enough.

        // But if we call translate(-X, -Y) on the canvas just before drawing the object :
        //  _______________________________________________
        // |   			  					  _____________|
        // |   The big strip     			 |			   |
        // |		    					 |	the actual |
        // |								 |	canvas	   |
        // |_________________________________|_____________|
        //
        // The object will be on the canvas.
        // This technique is massively used in this method, and allows
        // abstraction of the screen position when rendering the parts.

        // Draws background
        canvas.drawColor(Color.WHITE);

        if(recycled) {
            return;
        }

        if (state != State.SHOWN) {
            return;
        }

        // Moves the canvas before drawing any element
        float currentXOffset = this.currentXOffset;
        float currentYOffset = this.currentYOffset;
        canvas.translate(currentXOffset, currentYOffset);

        // Draws thumbnails
        for (PagePart part : cacheManager.getThumbnails()) {
            drawPart(canvas, part);
        }

        // Draws parts
        for (PagePart part : cacheManager.getPageParts()) {
            drawPart(canvas, part);
        }

        // Draws the user layer
        if (onDrawListener != null) {
            canvas.translate(toCurrentScale(currentFilteredPage * optimalPageWidth), 0);

            onDrawListener.onLayerDrawn(canvas, //
                    toCurrentScale(optimalPageWidth), //
                    toCurrentScale(optimalPageHeight),
                    currentPage);

            canvas.translate(-toCurrentScale(currentFilteredPage * optimalPageWidth), 0);
        }

        // Restores the canvas position
        canvas.translate(-currentXOffset, -currentYOffset);

        // Draws mask around current page
        canvas.drawRect(leftMask, maskPaint);
        canvas.drawRect(rightMask, maskPaint);

        // If minimap shown draws it
        if (userWantsMinimap && miniMapRequired) {
            drawMiniMap(canvas);
        }
    }

    public void onLayerUpdate() {
        invalidate();
    }

    /**
     * Draw a given PagePart on the canvas
     */
    private void drawPart(Canvas canvas, PagePart part) {
        // Can seem strange, but avoid lot of calls
        RectF pageRelativeBounds = part.getPageRelativeBounds();
        Bitmap renderedBitmap = part.getRenderedBitmap();

        // Move to the target page
        float localTranslationX = 0;
        float localTranslationY = 0;
        if (swipeVertical)
            localTranslationY = toCurrentScale(part.getUserPage() * optimalPageHeight);
        else
            localTranslationX = toCurrentScale(part.getUserPage() * optimalPageWidth);
        canvas.translate(localTranslationX, localTranslationY);

        Rect srcRect = new Rect(0, 0, renderedBitmap.getWidth(), //
                renderedBitmap.getHeight());

        float offsetX = toCurrentScale(pageRelativeBounds.left * optimalPageWidth);
        float offsetY = toCurrentScale(pageRelativeBounds.top * optimalPageHeight);
        float width = toCurrentScale(pageRelativeBounds.width() * optimalPageWidth);
        float height = toCurrentScale(pageRelativeBounds.height() * optimalPageHeight);

        // If we use float values for this rectangle, there will be
        // a possible gap between page parts, especially when
        // the zoom level is high.
        RectF dstRect = new RectF((int) offsetX, (int) offsetY, //
                (int) (offsetX + width), //
                (int) (offsetY + height));

        // Check if bitmap is in the screen
        float translationX = currentXOffset + localTranslationX;
        float translationY = currentYOffset + localTranslationY;
        if (translationX + dstRect.left >= getWidth() || translationX + dstRect.right <= 0 ||
                translationY + dstRect.top >= getHeight() || translationY + dstRect.bottom <= 0) {
            canvas.translate(-localTranslationX, -localTranslationY);
            return;
        }

        canvas.drawBitmap(renderedBitmap, srcRect, dstRect, paint);

        if (Constants.DEBUG_MODE) {
            debugPaint.setColor(part.getUserPage() % 2 == 0 ? Color.RED : Color.BLUE);
            canvas.drawRect(dstRect, debugPaint);
        }

        // Restore the canvas position
        canvas.translate(-localTranslationX, -localTranslationY);

    }

    private void drawMiniMap(Canvas canvas) {
        canvas.drawRect(minimapBounds, paintMinimapBack);
        canvas.drawRect(minimapScreenBounds, paintMinimapFront);
    }

    /**
     * Load all the parts around the center of the screen,
     * taking into account X and Y offsets, zoom level, and
     * the current page displayed
     */
    public void loadPages() {
        if (optimalPageWidth == 0 || optimalPageHeight == 0) {
            return;
        }

        // Cancel all current tasks
        renderingAsyncTask.removeAllTasks();
        cacheManager.makeANewSet();

        // Find current index in filtered user pages
        int index = currentPage;
        if (filteredUserPageIndexes != null) {
            index = filteredUserPageIndexes[currentPage];
        }

        // Loop through the pages like [...][4][2][0][1][3][...]
        // loading as many parts as it can.
        int parts = 0;
        for (int i = 0; i <= Constants.LOADED_SIZE / 2 && parts < CACHE_SIZE; i++) {
            parts += loadPage(index + i, CACHE_SIZE - parts);
            if (i != 0 && parts < CACHE_SIZE) {
                parts += loadPage(index - i, CACHE_SIZE - parts);
            }
        }

        invalidate();
    }

    /**
     * Render a page, creating 1 to <i>nbOfPartsLoadable</i> page parts. <br><br>
     * <p/>
     * This is one of the trickiest method of this library. It finds
     * the DocumentPage associated with the given UserPage, loads its
     * thumbnail, cut this page into 256x256 blocs considering the
     * current zoom level, calculate the bloc containing the center of
     * the screen, and start loading these parts in a spiral {@link SpiralLoopManager},
     * only if the given part is not already in the Cache, in which case it
     * moves the part up in the cache.
     *
     * @param userPage          The user page to load.
     * @param nbOfPartsLoadable Maximum number of parts it can load.
     * @return The number of parts loaded.
     */
    private int loadPage(final int userPage, final int nbOfPartsLoadable) {

        // Finds the document page associated with the given userPage
        int documentPage = userPage;
        if (filteredUserPages != null) {
            if (userPage < 0 || userPage >= filteredUserPages.length) {
                return 0;
            } else {
                documentPage = filteredUserPages[userPage];
            }
        }
        final int documentPageFinal = documentPage;
        if (documentPage < 0 || userPage >= documentPageCount) {
            return 0;
        }

        if (!openedPages.contains(documentPage)) {
            openedPages.add(documentPage);
            pdfiumCore.openPage(pdfDocument, documentPage);
        }

        // Render thumbnail of the page
        if (!cacheManager.containsThumbnail(userPage, documentPage, //
                (int) (optimalPageWidth * Constants.THUMBNAIL_RATIO), //
                (int) (optimalPageHeight * Constants.THUMBNAIL_RATIO), //
                new RectF(0, 0, 1, 1))) {
            renderingAsyncTask.addRenderingTask(userPage, documentPage, //
                    (int) (optimalPageWidth * Constants.THUMBNAIL_RATIO), //
                    (int) (optimalPageHeight * Constants.THUMBNAIL_RATIO), //
                    new RectF(0, 0, 1, 1), true, 0, bestQuality, annotationRendering);
        }

        // When we want to render a 256x256 bloc, we also need to provide
        // the bounds (left, top, right, bottom) of the rendered part in
        // the PDF page. These four coordinates are ratios (0 -> 1), where
        // (0,0) is the top left corner of the PDF page, and (1,1) is the
        // bottom right corner.
        float ratioX = 1f / optimalPageWidth;
        float ratioY = 1f / optimalPageHeight;
        final float partHeight = (Constants.PART_SIZE * ratioY) / zoom;
        final float partWidth = (Constants.PART_SIZE * ratioX) / zoom;
        final int nbRows = (int) Math.ceil(1f / partHeight);
        final int nbCols = (int) Math.ceil(1f / partWidth);
        final float pageRelativePartWidth = 1f / (float) nbCols;
        final float pageRelativePartHeight = 1f / (float) nbRows;

        // To improve user experience, we need to start displaying the
        // 256x256 blocs with the middle of the screen. Imagine the cut
        // page as a grid. This part calculates which cell of this grid
        // is currently in the middle of the screen, given the current
        // zoom level and the offsets.
        float middleOfScreenX = (-currentXOffset + getWidth() / 2);
        float middleOfScreenY = (-currentYOffset + getHeight() / 2);
        float middleOfScreenPageX;
        float middleOfScreenPageY;
        if (!swipeVertical) {
            middleOfScreenPageX = middleOfScreenX - userPage * toCurrentScale(optimalPageWidth);
            middleOfScreenPageY = middleOfScreenY;
        } else {
            middleOfScreenPageY = middleOfScreenY - userPage * toCurrentScale(optimalPageHeight);
            middleOfScreenPageX = middleOfScreenX;
        }
        float middleOfScreenPageXRatio = middleOfScreenPageX / toCurrentScale(optimalPageWidth);
        float middleOfScreenPageYRatio = middleOfScreenPageY / toCurrentScale(optimalPageHeight);
        int startingRow = (int) (middleOfScreenPageYRatio * nbRows);
        int startingCol = (int) (middleOfScreenPageXRatio * nbCols);

        // Avoid outside values
        startingRow = NumberUtils.limit(startingRow, 0, nbRows);
        startingCol = NumberUtils.limit(startingCol, 0, nbCols);

        // Prepare the loop listener
        class SpiralLoopListenerImpl implements SpiralLoopManager.SpiralLoopListener {
            int nbItemTreated = 0;

            @Override
            public boolean onLoop(int row, int col) {

                // Create relative page bounds
                float relX = pageRelativePartWidth * col;
                float relY = pageRelativePartHeight * row;
                float relWidth = pageRelativePartWidth;
                float relHeight = pageRelativePartHeight;

                // Adjust width and height to
                // avoid being outside the page
                float renderWidth = Constants.PART_SIZE / relWidth;
                float renderHeight = Constants.PART_SIZE / relHeight;
                if (relX + relWidth > 1) {
                    relWidth = 1 - relX;
                }
                if (relY + relHeight > 1) {
                    relHeight = 1 - relY;
                }
                renderWidth *= relWidth;
                renderHeight *= relHeight;
                RectF pageRelativeBounds = new RectF(relX, relY, relX + relWidth, relY + relHeight);

                if (renderWidth != 0 && renderHeight != 0) {

                    // Check it the calculated part is already contained in the Cache
                    // If it is, this call will insure the part will go to the right
                    // place in the cache and won't be deleted if the cache need space.
                    if (!cacheManager.upPartIfContained(userPage, documentPageFinal, //
                            renderWidth, renderHeight, pageRelativeBounds, nbItemTreated)) {

                        // If not already in cache, register the rendering
                        // task for further execution.
                        renderingAsyncTask.addRenderingTask(userPage, documentPageFinal, //
                                renderWidth, renderHeight, pageRelativeBounds, false, nbItemTreated, bestQuality, annotationRendering);
                    }

                }

                nbItemTreated++;
                if (nbItemTreated >= nbOfPartsLoadable) {
                    // Return false to stop the loop
                    return false;
                }
                return true;
            }
        }

        // Starts the loop
        SpiralLoopListenerImpl spiralLoopListener;
        new SpiralLoopManager(spiralLoopListener = new SpiralLoopListenerImpl())//
                .startLoop(nbRows, nbCols, startingRow, startingCol);

        return spiralLoopListener.nbItemTreated;
    }

    /**
     * Called when the PDF is loaded
     */
    public void loadComplete(PdfDocument pdfDocument) {
        this.documentPageCount = pdfiumCore.getPageCount(pdfDocument);

        int firstPageIdx = 0;
        if(originalUserPages != null) {
            firstPageIdx = originalUserPages[0];
        }

        // We assume all the pages are the same size
        this.pdfDocument = pdfDocument;
        pdfiumCore.openPage(pdfDocument, firstPageIdx);
        openedPages.add(firstPageIdx);
        this.pageWidth = pdfiumCore.getPageWidth(pdfDocument, firstPageIdx);
        this.pageHeight = pdfiumCore.getPageHeight(pdfDocument, firstPageIdx);
        state = State.LOADED;
        calculateOptimalWidthAndHeight();

        renderingAsyncTask = new RenderingAsyncTask(this, pdfiumCore, pdfDocument);
        renderingAsyncTask.executeOnExecutor(AsyncTask.THREAD_POOL_EXECUTOR);

        if (scrollBar != null) {
            scrollBar.pdfLoaded();
        }

        // Notify the listener
        jumpTo(defaultPage);
        if (onLoadCompleteListener != null) {
            onLoadCompleteListener.loadComplete(documentPageCount);
        }
    }

    public void loadError(Throwable t) {
        recycle();
        invalidate();
        if (this.onErrorListener != null) {
            this.onErrorListener.onError(t);
        } else {
            Log.e("PDFView", "load pdf error", t);
        }
    }

    /**
     * Called when a rendering task is over and
     * a PagePart has been freshly created.
     *
     * @param part The created PagePart.
     */
    public void onBitmapRendered(PagePart part) {
        if (part.isThumbnail()) {
            cacheManager.cacheThumbnail(part);
        } else {
            cacheManager.cachePart(part);
        }
        invalidate();
    }

    /**
     * Given the UserPage number, this method restrict it
     * to be sure it's an existing page. It takes care of
     * using the user defined pages if any.
     *
     * @param userPage A page number.
     * @return A restricted valid page number (example : -2 => 0)
     */
    private int determineValidPageNumberFrom(int userPage) {
        if (userPage <= 0) {
            return 0;
        }
        if (originalUserPages != null) {
            if (userPage >= originalUserPages.length) {
                return originalUserPages.length - 1;
            }
        } else {
            if (userPage >= documentPageCount) {
                return documentPageCount - 1;
            }
        }
        return userPage;
    }

    /**
     * Calculate the x/y-offset needed to have the given
     * page centered on the screen. It doesn't take into
     * account the zoom level.
     *
     * @param pageNb The page number.
     * @return The x/y-offset to use to have the pageNb centered.
     */
    private float calculateCenterOffsetForPage(int pageNb) {
        if (swipeVertical) {
            float imageY = -(pageNb * optimalPageHeight);
            imageY += getHeight() / 2 - optimalPageHeight / 2;
            return imageY;
        } else {
            float imageX = -(pageNb * optimalPageWidth);
            imageX += getWidth() / 2 - optimalPageWidth / 2;
            return imageX;
        }
    }

    /**
     * Calculate the optimal width and height of a page
     * considering the area width and height
     */
    private void calculateOptimalWidthAndHeight() {
        if (state == State.DEFAULT || getWidth() == 0) {
            return;
        }

        float maxWidth = getWidth(), maxHeight = getHeight();
        float w = pageWidth, h = pageHeight;
        float ratio = w / h;
        w = maxWidth;
        h = (float) Math.floor(maxWidth / ratio);
        if (h > maxHeight) {
            h = maxHeight;
            w = (float) Math.floor(maxHeight * ratio);
        }

        optimalPageWidth = w;
        optimalPageHeight = h;

        calculateMasksBounds();
        calculateMinimapBounds();
    }

    /**
     * Place the minimap background considering the optimal width and height
     * and the MINIMAP_MAX_SIZE.
     */
    private void calculateMinimapBounds() {
        float ratioX = Constants.MINIMAP_MAX_SIZE / optimalPageWidth;
        float ratioY = Constants.MINIMAP_MAX_SIZE / optimalPageHeight;
        float ratio = Math.min(ratioX, ratioY);
        float minimapWidth = optimalPageWidth * ratio;
        float minimapHeight = optimalPageHeight * ratio;
        minimapBounds = new RectF(getWidth() - 5 - minimapWidth, 5, getWidth() - 5, 5 + minimapHeight);
        calculateMinimapAreaBounds();
    }

    /**
     * Place the minimap current rectangle considering the minimap bounds
     * the zoom level, and the current X/Y offsets
     */
    private void calculateMinimapAreaBounds() {
        if (minimapBounds == null) {
            return;
        }

        if (zoom == 1f) {
            miniMapRequired = false;
        } else {
            // Calculates the bounds of the current displayed area
            float x = (-currentXOffset - toCurrentScale(currentFilteredPage * optimalPageWidth)) //
                    / toCurrentScale(optimalPageWidth) * minimapBounds.width();
            float width = getWidth() / toCurrentScale(optimalPageWidth) * minimapBounds.width();
            float y = -currentYOffset / toCurrentScale(optimalPageHeight) * minimapBounds.height();
            float height = getHeight() / toCurrentScale(optimalPageHeight) * minimapBounds.height();
            minimapScreenBounds = new RectF(minimapBounds.left + x, minimapBounds.top + y, //
                    minimapBounds.left + x + width, minimapBounds.top + y + height);
            minimapScreenBounds.intersect(minimapBounds);
            miniMapRequired = true;
        }
    }

    /**
     * Place the left and right masks around the current page.
     */
    private void calculateMasksBounds() {
        leftMask = new RectF(0, 0, getWidth() / 2 - toCurrentScale(optimalPageWidth) / 2, getHeight());
        rightMask = new RectF(getWidth() / 2 + toCurrentScale(optimalPageWidth) / 2, 0, getWidth(), getHeight());
    }

    /**
     * Move to the given X and Y offsets, but check them ahead of time
     * to be sure not to go outside the the big strip.
     *
     * @param offsetX The big strip X offset to use as the left border of the screen.
     * @param offsetY The big strip Y offset to use as the right border of the screen.
     */
    public void moveTo(float offsetX, float offsetY) {
        if (swipeVertical) {
            // Check X offset
            if (toCurrentScale(optimalPageWidth) < getWidth()) {
                offsetX = getWidth() / 2 - toCurrentScale(optimalPageWidth) / 2;
            } else {
                if (offsetX > 0) {
                    offsetX = 0;
                } else if (offsetX + toCurrentScale(optimalPageWidth) < getWidth()) {
                    offsetX = getWidth() - toCurrentScale(optimalPageWidth);
                }
            }

            // Check Y offset
            if (isZooming()) {
                if (toCurrentScale(optimalPageHeight) < getHeight()) {
                    miniMapRequired = false;
                    offsetY = getHeight() / 2 - toCurrentScale((currentFilteredPage + 0.5f) * optimalPageHeight);
                } else {
                    miniMapRequired = true;
                    if (offsetY + toCurrentScale(currentFilteredPage * optimalPageHeight) > 0) {
                        offsetY = -toCurrentScale(currentFilteredPage * optimalPageHeight);
                    } else if (offsetY + toCurrentScale((currentFilteredPage + 1) * optimalPageHeight) < getHeight()) {
                        offsetY = getHeight() - toCurrentScale((currentFilteredPage + 1) * optimalPageHeight);
                    }
                }

            } else {
                float maxY = calculateCenterOffsetForPage(currentFilteredPage + 1);
                float minY = calculateCenterOffsetForPage(currentFilteredPage - 1);
                if (offsetY < maxY) {
                    offsetY = maxY;
                } else if (offsetY > minY) {
                    offsetY = minY;
                }
            }
        } else {
            // Check Y offset
            if (toCurrentScale(optimalPageHeight) < getHeight()) {
                offsetY = getHeight() / 2 - toCurrentScale(optimalPageHeight) / 2;
            } else {
                if (offsetY > 0) {
                    offsetY = 0;
                } else if (offsetY + toCurrentScale(optimalPageHeight) < getHeight()) {
                    offsetY = getHeight() - toCurrentScale(optimalPageHeight);
                }
            }

            // Check X offset
            if (isZooming()) {
                if (toCurrentScale(optimalPageWidth) < getWidth()) {
                    miniMapRequired = false;
                    offsetX = getWidth() / 2 - toCurrentScale((currentFilteredPage + 0.5f) * optimalPageWidth);
                } else {
                    miniMapRequired = true;
                    if (offsetX + toCurrentScale(currentFilteredPage * optimalPageWidth) > 0) {
                        offsetX = -toCurrentScale(currentFilteredPage * optimalPageWidth);
                    } else if (offsetX + toCurrentScale((currentFilteredPage + 1) * optimalPageWidth) < getWidth()) {
                        offsetX = getWidth() - toCurrentScale((currentFilteredPage + 1) * optimalPageWidth);
                    }
                }

            } else {
                float maxX = calculateCenterOffsetForPage(currentFilteredPage + 1);
                float minX = calculateCenterOffsetForPage(currentFilteredPage - 1);
                if (offsetX < maxX) {
                    offsetX = maxX;
                } else if (offsetX > minX) {
                    offsetX = minX;
                }
            }
        }

        currentXOffset = offsetX;
        currentYOffset = offsetY;
        calculateMinimapAreaBounds();
        invalidate();
    }

    /**
     * Move relatively to the current position.
     *
     * @param dx The X difference you want to apply.
     * @param dy The Y difference you want to apply.
     * @see #moveTo(float, float)
     */
    public void moveRelativeTo(float dx, float dy) {
        moveTo(currentXOffset + dx, currentYOffset + dy);
    }

    /**
     * Change the zoom level
     */
    public void zoomTo(float zoom) {
        this.zoom = zoom;
        calculateMasksBounds();
    }

    /**
     * Change the zoom level, relatively to a pivot point.
     * It will call moveTo() to make sure the given point stays
     * in the middle of the screen.
     *
     * @param zoom  The zoom level.
     * @param pivot The point on the screen that should stays.
     */
    public void zoomCenteredTo(float zoom, PointF pivot) {
        float dzoom = zoom / this.zoom;
        zoomTo(zoom);
        float baseX = currentXOffset * dzoom;
        float baseY = currentYOffset * dzoom;
        baseX += (pivot.x - pivot.x * dzoom);
        baseY += (pivot.y - pivot.y * dzoom);
        moveTo(baseX, baseY);
    }

    /**
     * @see #zoomCenteredTo(float, PointF)
     */
    public void zoomCenteredRelativeTo(float dzoom, PointF pivot) {
        zoomCenteredTo(zoom * dzoom, pivot);
    }

    public int getCurrentPage() {
        return currentPage;
    }

    public float getCurrentXOffset() {
        return currentXOffset;
    }

    public float getCurrentYOffset() {
        return currentYOffset;
    }

    public float toRealScale(float size) {
        return size / zoom;
    }

    public float toCurrentScale(float size) {
        return size * zoom;
    }

    public float getZoom() {
        return zoom;
    }

    public boolean isZooming() {
        return zoom != minZoom;
    }

    public float getOptimalPageWidth() {
        return optimalPageWidth;
    }

    public float getOptimalPageHeight() {
        return optimalPageHeight;
    }

    private void setUserWantsMinimap(boolean userWantsMinimap) {
        this.userWantsMinimap = userWantsMinimap;
    }

    private void setDefaultPage(int defaultPage) {
        this.defaultPage = defaultPage;
    }

    public void resetZoom() {
        zoomTo(minZoom);
    }

    public void resetZoomWithAnimation() {
        animationManager.startZoomAnimation(zoom, minZoom);
    }

    public void zoomWithAnimation(float scale) {
        animationManager.startZoomAnimation(zoom, scale);
    }

    public void setScrollBar(ScrollBar scrollBar) {
        this.scrollBar = scrollBar;
        scrollBar.addToPDFView(this);
    }

    public float getMinZoom() {
        return minZoom;
    }

    public void setMinZoom(float minZoom) {
        this.minZoom = minZoom;
    }

    public float getMidZoom() {
        return midZoom;
    }

    public void setMidZoom(float midZoom) {
        this.midZoom = midZoom;
    }

    public float getMaxZoom() {
        return maxZoom;
    }

    public void setMaxZoom(float maxZoom) {
        this.maxZoom = maxZoom;
    }

    public void useBestQuality(boolean bestQuality) {
        this.bestQuality = bestQuality;
    }

<<<<<<< HEAD
    public PdfDocument.Meta getDocumentMeta() {
        if(pdfDocument == null) {
            return null;
        }
        return pdfiumCore.getDocumentMeta(pdfDocument);
    }

    public List<PdfDocument.Bookmark> getTableOfContents() {
        if(pdfDocument == null) {
            return new ArrayList<>();
        }
        return pdfiumCore.getTableOfContents(pdfDocument);
    }
=======
    public void enableAnnotationRendering(boolean annotationRendering) { this.annotationRendering = annotationRendering; }
>>>>>>> 9d9472b5

    /**
     * Use an asset file as the pdf source
     */
    public Configurator fromAsset(String assetName) {
        InputStream stream = null;
        try {
            stream = getContext().getAssets().open(assetName);
            return new Configurator(assetName, true);
        } catch (IOException e) {
            throw new FileNotFoundException(assetName + " does not exist.", e);
        } finally {
            try {
                if (stream != null) {
                    stream.close();
                }
            } catch (IOException e) {

            }
        }
    }

    /**
     * Use a file as the pdf source
     */
    public Configurator fromFile(File file) {
        if (!file.exists()) {
            throw new FileNotFoundException(file.getAbsolutePath() + " does not exist.");
        }
        return new Configurator(file.getAbsolutePath(), false);
    }

    /**
     * Use URI as the pdf source, for use with content providers
     */
    public Configurator fromUri(Uri uri) {
        return new Configurator(uri.toString(), false);
    }

    private enum State {DEFAULT, LOADED, SHOWN}

    public class Configurator {

        private final String path;

        private final boolean isAsset;

        private int[] pageNumbers = null;

        private boolean enableSwipe = true;

        private boolean enableDoubletap = true;

        private OnDrawListener onDrawListener;

        private OnLoadCompleteListener onLoadCompleteListener;

        private OnErrorListener onErrorListener;

        private OnPageChangeListener onPageChangeListener;

        private int defaultPage = 1;

        private boolean showMinimap = false;

        private boolean swipeVertical = false;

        private boolean annotationRendering = false;

        private int maskColor = Color.BLACK;

        private int maskAlpha = Constants.MASK_ALPHA;

        private String password = null;

        private Configurator(String path, boolean isAsset) {
            this.path = path;
            this.isAsset = isAsset;
        }

        public Configurator pages(int... pageNumbers) {
            this.pageNumbers = pageNumbers;
            return this;
        }

        public Configurator enableSwipe(boolean enableSwipe) {
            this.enableSwipe = enableSwipe;
            return this;
        }

        public Configurator enableDoubletap(boolean enableDoubletap) {
            this.enableDoubletap = enableDoubletap;
            return this;
        }

        public Configurator enableAnnotationRendering(boolean annotationRendering) {
            this.annotationRendering = annotationRendering;
            return this;
        }

        public Configurator onDraw(OnDrawListener onDrawListener) {
            this.onDrawListener = onDrawListener;
            return this;
        }

        public Configurator onLoad(OnLoadCompleteListener onLoadCompleteListener) {
            this.onLoadCompleteListener = onLoadCompleteListener;
            return this;
        }

        public Configurator onError(OnErrorListener onErrorListener) {
            this.onErrorListener = onErrorListener;
            return this;
        }

        public Configurator onPageChange(OnPageChangeListener onPageChangeListener) {
            this.onPageChangeListener = onPageChangeListener;
            return this;
        }

        public Configurator defaultPage(int defaultPage) {
            this.defaultPage = defaultPage;
            return this;
        }

        public Configurator swipeVertical(boolean swipeVertical) {
            this.swipeVertical = swipeVertical;
            return this;
        }

        public Configurator password(String password) {
            this.password = password;
            return this;
        }

        /**
         * @param maskColor - mask color (default Color.BLACK)
         * @param maskAlpha - alpha value in [0,255] (default 20)
         * @return
         */
        public Configurator mask(int maskColor, int maskAlpha) {
            this.maskColor = maskColor;
            this.maskAlpha = maskAlpha;
            return this;
        }

        public void load() {
            PDFView.this.recycle();
            PDFView.this.setOnDrawListener(onDrawListener);
            PDFView.this.setOnPageChangeListener(onPageChangeListener);
            PDFView.this.enableSwipe(enableSwipe);
            PDFView.this.enableDoubletap(enableDoubletap);
            PDFView.this.setDefaultPage(defaultPage);
            PDFView.this.setUserWantsMinimap(showMinimap);
            PDFView.this.setSwipeVertical(swipeVertical);
            PDFView.this.enableAnnotationRendering(annotationRendering);
            PDFView.this.dragPinchManager.setSwipeVertical(swipeVertical);
            PDFView.this.maskPaint = new Paint();
            PDFView.this.maskPaint.setColor(maskColor);
            PDFView.this.maskPaint.setAlpha(maskAlpha);
            if (pageNumbers != null) {
                PDFView.this.load(path, isAsset, password, onLoadCompleteListener, onErrorListener, pageNumbers);
            } else {
                PDFView.this.load(path, isAsset, password, onLoadCompleteListener, onErrorListener);
            }
        }

        public Configurator showMinimap(boolean showMinimap) {
            this.showMinimap = showMinimap;
            return this;
        }
    }

    public boolean isSwipeVertical() {
        return swipeVertical;
    }

    public void setSwipeVertical(boolean swipeVertical) {
        this.swipeVertical = swipeVertical;
    }
}
<|MERGE_RESOLUTION|>--- conflicted
+++ resolved
@@ -1,1380 +1,1380 @@
-/**
- * Copyright 2016 Bartosz Schiller
- * <p>
- * Licensed under the Apache License, Version 2.0 (the "License");
- * you may not use this file except in compliance with the License.
- * You may obtain a copy of the License at
- * <p>
- * http://www.apache.org/licenses/LICENSE-2.0
- * <p>
- * Unless required by applicable law or agreed to in writing, software
- * distributed under the License is distributed on an "AS IS" BASIS,
- * WITHOUT WARRANTIES OR CONDITIONS OF ANY KIND, either express or implied.
- * See the License for the specific language governing permissions and
- * limitations under the License.
- */
-package com.github.barteksc.pdfviewer;
-
-import android.content.Context;
-import android.graphics.Bitmap;
-import android.graphics.Canvas;
-import android.graphics.Color;
-import android.graphics.Paint;
-import android.graphics.Paint.Style;
-import android.graphics.PointF;
-import android.graphics.Rect;
-import android.graphics.RectF;
-import android.net.Uri;
-import android.os.AsyncTask;
-import android.util.AttributeSet;
-import android.util.Log;
-import android.view.SurfaceView;
-
-import com.github.barteksc.pdfviewer.exception.FileNotFoundException;
-import com.github.barteksc.pdfviewer.listener.OnDrawListener;
-import com.github.barteksc.pdfviewer.listener.OnErrorListener;
-import com.github.barteksc.pdfviewer.listener.OnLoadCompleteListener;
-import com.github.barteksc.pdfviewer.listener.OnPageChangeListener;
-import com.github.barteksc.pdfviewer.model.PagePart;
-import com.github.barteksc.pdfviewer.util.ArrayUtils;
-import com.github.barteksc.pdfviewer.util.Constants;
-import com.github.barteksc.pdfviewer.util.NumberUtils;
-import com.shockwave.pdfium.PdfDocument;
-import com.shockwave.pdfium.PdfiumCore;
-
-import java.io.File;
-import java.io.IOException;
-import java.io.InputStream;
-import java.util.ArrayList;
-import java.util.List;
-
-import static com.github.barteksc.pdfviewer.util.Constants.Cache.CACHE_SIZE;
-
-/**
- * It supports animations, zoom, cache, and swipe.
- * <p>
- * To fully understand this class you must know its principles :
- * - The PDF document is seen as if we always want to draw all the pages.
- * - The thing is that we only draw the visible parts.
- * - All parts are the same size, this is because we can't interrupt a native page rendering,
- * so we need these renderings to be as fast as possible, and be able to interrupt them
- * as soon as we can.
- * - The parts are loaded when the current offset or the current zoom level changes
- * <p>
- * Important :
- * - DocumentPage = A page of the PDF document.
- * - UserPage = A page as defined by the user.
- * By default, they're the same. But the user can change the pages order
- * using {@link #load(String, boolean, String, OnLoadCompleteListener, OnErrorListener, int[])}. In this
- * particular case, a userPage of 5 can refer to a documentPage of 17.
- */
-public class PDFView extends SurfaceView {
-
-    private static final String TAG = PDFView.class.getSimpleName();
-
-    public static final float DEFAULT_MAX_SCALE = 3.0f;
-    public static final float DEFAULT_MID_SCALE = 1.75f;
-    public static final float DEFAULT_MIN_SCALE = 1.0f;
-
-    private float minZoom = DEFAULT_MIN_SCALE;
-    private float midZoom = DEFAULT_MID_SCALE;
-    private float maxZoom = DEFAULT_MAX_SCALE;
-
-    /**
-     * Rendered parts go to the cache manager
-     */
-    private CacheManager cacheManager;
-
-    /**
-     * Animation manager manage all offset and zoom animation
-     */
-    private AnimationManager animationManager;
-
-    /**
-     * Drag manager manage all touch events
-     */
-    private DragPinchManager dragPinchManager;
-
-    /**
-     * The pages the user want to display in order
-     * (ex: 0, 2, 2, 8, 8, 1, 1, 1)
-     */
-    private int[] originalUserPages;
-
-    /**
-     * The same pages but with a filter to avoid repetition
-     * (ex: 0, 2, 8, 1)
-     */
-    private int[] filteredUserPages;
-
-    /**
-     * The same pages but with a filter to avoid repetition
-     * (ex: 0, 1, 1, 2, 2, 3, 3, 3)
-     */
-    private int[] filteredUserPageIndexes;
-
-    /**
-     * Number of pages in the loaded PDF document
-     */
-    private int documentPageCount;
-
-    /**
-     * The index of the current sequence
-     */
-    private int currentPage;
-
-    /**
-     * The index of the current sequence
-     */
-    private int currentFilteredPage;
-
-    /**
-     * The actual width and height of the pages in the PDF document
-     */
-    private int pageWidth, pageHeight;
-
-    /**
-     * The optimal width and height of the pages to fit the component size
-     */
-    private float optimalPageWidth, optimalPageHeight;
-
-    /**
-     * If you picture all the pages side by side in their optimal width,
-     * and taking into account the zoom level, the current offset is the
-     * position of the left border of the screen in this big picture
-     */
-    private float currentXOffset = 0;
-
-    /**
-     * If you picture all the pages side by side in their optimal width,
-     * and taking into account the zoom level, the current offset is the
-     * position of the left border of the screen in this big picture
-     */
-    private float currentYOffset = 0;
-
-    /**
-     * The zoom level, always >= 1
-     */
-    private float zoom = 1f;
-
-    /**
-     * Coordinates of the left mask on the screen
-     */
-    private RectF leftMask;
-
-    /**
-     * Coordinates of the right mask on the screen
-     */
-    private RectF rightMask;
-
-    /**
-     * True if the PDFView has been recycled
-     */
-    private boolean recycled = true;
-
-    /**
-     * Current state of the view
-     */
-    private State state = State.DEFAULT;
-
-    /**
-     * Async task used during the loading phase to decode a PDF document
-     */
-    private DecodingAsyncTask decodingAsyncTask;
-
-    /**
-     * Async task always playing in the background and proceeding rendering tasks
-     */
-    private RenderingAsyncTask renderingAsyncTask;
-
-    /**
-     * Call back object to call when the PDF is loaded
-     */
-    private OnLoadCompleteListener onLoadCompleteListener;
-
-    private OnErrorListener onErrorListener;
-
-    /**
-     * Call back object to call when the page has changed
-     */
-    private OnPageChangeListener onPageChangeListener;
-
-    /**
-     * Call back object to call when the above layer is to drawn
-     */
-    private OnDrawListener onDrawListener;
-
-    /**
-     * Paint object for drawing
-     */
-    private Paint paint;
-
-    /**
-     * Paint object for drawing mask
-     */
-    private Paint maskPaint;
-
-    /**
-     * Paint object for drawing debug stuff
-     */
-    private Paint debugPaint;
-
-    /**
-     * Paint object for minimap background
-     */
-    private Paint paintMinimapBack;
-
-    private Paint paintMinimapFront;
-
-    /**
-     * True if should draw map on the top right corner
-     */
-    private boolean miniMapRequired;
-
-    /**
-     * Bounds of the minimap
-     */
-    private RectF minimapBounds;
-
-    /**
-     * Bounds of the minimap
-     */
-    private RectF minimapScreenBounds;
-
-    private int defaultPage = 0;
-
-    private boolean userWantsMinimap = false;
-
-    /**
-     * True if should scroll through pages vertically instead of horizontally
-     */
-    private boolean swipeVertical = false;
-
-    /**
-     * Pdfium core for loading and rendering PDFs
-     */
-    private PdfiumCore pdfiumCore;
-
-    private PdfDocument pdfDocument;
-
-    private ScrollBar scrollBar;
-
-    /**
-     * True if bitmap should use ARGB_8888 format and take more memory
-     * False if bitmap should be compressed by using RGB_565 format and take less memory
-     */
-    private boolean bestQuality = false;
-
-    /**
-     * True if annotation should be rendered
-     * False otherwise
-     */
-    private boolean annotationRendering = false;
-
-    /**
-     * Storing already opened pages. Used form optimizing Pdfium calls
-     */
-    private List<Integer> openedPages = new ArrayList<>();
-
-    /**
-     * Construct the initial view
-     */
-    public PDFView(Context context, AttributeSet set) {
-        super(context, set);
-
-        if(isInEditMode()) {
-            return;
-        }
-
-        miniMapRequired = false;
-        cacheManager = new CacheManager();
-        animationManager = new AnimationManager(this);
-        dragPinchManager = new DragPinchManager(this);
-
-        paint = new Paint();
-        debugPaint = new Paint();
-        debugPaint.setStyle(Style.STROKE);
-        paintMinimapBack = new Paint();
-        paintMinimapBack.setStyle(Style.FILL);
-        paintMinimapBack.setColor(Color.BLACK);
-        paintMinimapBack.setAlpha(50);
-        paintMinimapFront = new Paint();
-        paintMinimapFront.setStyle(Style.FILL);
-        paintMinimapFront.setColor(Color.BLACK);
-        paintMinimapFront.setAlpha(50);
-
-        // A surface view does not call
-        // onDraw() as a default but we need it.
-        setWillNotDraw(false);
-
-        pdfiumCore = new PdfiumCore(context);
-    }
-
-    private void load(String path, boolean isAsset, String password, OnLoadCompleteListener listener, OnErrorListener onErrorListener) {
-        load(path, isAsset, password, listener, onErrorListener, null);
-    }
-
-    private void load(String path, boolean isAsset, String password, OnLoadCompleteListener onLoadCompleteListener, OnErrorListener onErrorListener, int[] userPages) {
-
-        if (!recycled) {
-            throw new IllegalStateException("Don't call load on a PDF View without recycling it first.");
-        }
-
-        // Manage UserPages if not null
-        if (userPages != null) {
-            this.originalUserPages = userPages;
-            this.filteredUserPages = ArrayUtils.deleteDuplicatedPages(originalUserPages);
-            this.filteredUserPageIndexes = ArrayUtils.calculateIndexesInDuplicateArray(originalUserPages);
-        }
-
-        this.onLoadCompleteListener = onLoadCompleteListener;
-        this.onErrorListener = onErrorListener;
-
-        recycled = false;
-        // Start decoding document
-        decodingAsyncTask = new DecodingAsyncTask(path, isAsset, password, this, pdfiumCore);
-        decodingAsyncTask.executeOnExecutor(AsyncTask.THREAD_POOL_EXECUTOR);
-
-    }
-
-    /**
-     * Go to the given page.
-     *
-     * @param page Page number starting from 1.
-     */
-    public void jumpTo(int page) {
-        showPage(page - 1);
-    }
-
-    void showPage(int pageNb) {
-        if(recycled) {
-            return;
-        }
-        state = State.SHOWN;
-
-        // Check the page number and makes the
-        // difference between UserPages and DocumentPages
-        pageNb = determineValidPageNumberFrom(pageNb);
-        currentPage = pageNb;
-        currentFilteredPage = pageNb;
-        if (filteredUserPageIndexes != null) {
-            if (pageNb >= 0 && pageNb < filteredUserPageIndexes.length) {
-                pageNb = filteredUserPageIndexes[pageNb];
-                currentFilteredPage = pageNb;
-            }
-        }
-
-        // Reset the zoom and center the page on the screen
-        resetZoom();
-        if (swipeVertical) {
-            animationManager.startYAnimation(currentYOffset, calculateCenterOffsetForPage(pageNb));
-        } else {
-            animationManager.startXAnimation(currentXOffset, calculateCenterOffsetForPage(pageNb));
-        }
-        loadPages();
-
-        if (scrollBar != null) {
-            scrollBar.pageChanged(currentPage);
-        }
-
-        if (onPageChangeListener != null) {
-            onPageChangeListener.onPageChanged(currentPage + 1, getPageCount());
-        }
-    }
-
-    public int getPageCount() {
-        if (originalUserPages != null) {
-            return originalUserPages.length;
-        }
-        return documentPageCount;
-    }
-
-    public void enableSwipe(boolean enableSwipe) {
-        dragPinchManager.setSwipeEnabled(enableSwipe);
-    }
-
-    public void enableDoubletap(boolean enableDoubletap) {
-        this.dragPinchManager.enableDoubletap(enableDoubletap);
-    }
-
-    private void setOnPageChangeListener(OnPageChangeListener onPageChangeListener) {
-        this.onPageChangeListener = onPageChangeListener;
-    }
-
-    OnPageChangeListener getOnPageChangeListener() {
-        return this.onPageChangeListener;
-    }
-
-    private void setOnDrawListener(OnDrawListener onDrawListener) {
-        this.onDrawListener = onDrawListener;
-    }
-
-    public void recycle() {
-
-        // Stop tasks
-        if (renderingAsyncTask != null) {
-            renderingAsyncTask.cancel(true);
-        }
-        if (decodingAsyncTask != null) {
-            decodingAsyncTask.cancel(true);
-        }
-
-        // Clear caches
-        cacheManager.recycle();
-
-        if (pdfiumCore != null && pdfDocument != null) {
-            pdfiumCore.closeDocument(pdfDocument);
-        }
-
-        originalUserPages = null;
-        filteredUserPages = null;
-        filteredUserPageIndexes = null;
-        openedPages.clear();
-        pdfDocument = null;
-        recycled = true;
-        state = State.DEFAULT;
-    }
-
-    public boolean isRecycled() {
-        return recycled;
-    }
-
-    @Override
-    protected void onDetachedFromWindow() {
-        recycle();
-        super.onDetachedFromWindow();
-    }
-
-    @Override
-    protected void onSizeChanged(int w, int h, int oldw, int oldh) {
-        if(isInEditMode()) {
-            return;
-        }
-        animationManager.stopAll();
-        calculateOptimalWidthAndHeight();
-        loadPages();
-        if (swipeVertical)
-            moveTo(currentXOffset, calculateCenterOffsetForPage(currentFilteredPage));
-        else
-            moveTo(calculateCenterOffsetForPage(currentFilteredPage), currentYOffset);
-    }
-
-    @Override
-    protected void onDraw(Canvas canvas) {
-        if (isInEditMode()) {
-            return;
-        }
-        // As I said in this class javadoc, we can think of this canvas as a huge
-        // strip on which we draw all the images. We actually only draw the rendered
-        // parts, of course, but we render them in the place they belong in this huge
-        // strip.
-
-        // That's where Canvas.translate(x, y) becomes very helpful.
-        // This is the situation :
-        //  _______________________________________________
-        // |   			 |					 			   |
-        // | the actual  |					The big strip  |
-        // |	canvas	 | 								   |
-        // |_____________|								   |
-        // |_______________________________________________|
-        //
-        // If the rendered part is on the bottom right corner of the strip
-        // we can draw it but we won't see it because the canvas is not big enough.
-
-        // But if we call translate(-X, -Y) on the canvas just before drawing the object :
-        //  _______________________________________________
-        // |   			  					  _____________|
-        // |   The big strip     			 |			   |
-        // |		    					 |	the actual |
-        // |								 |	canvas	   |
-        // |_________________________________|_____________|
-        //
-        // The object will be on the canvas.
-        // This technique is massively used in this method, and allows
-        // abstraction of the screen position when rendering the parts.
-
-        // Draws background
-        canvas.drawColor(Color.WHITE);
-
-        if(recycled) {
-            return;
-        }
-
-        if (state != State.SHOWN) {
-            return;
-        }
-
-        // Moves the canvas before drawing any element
-        float currentXOffset = this.currentXOffset;
-        float currentYOffset = this.currentYOffset;
-        canvas.translate(currentXOffset, currentYOffset);
-
-        // Draws thumbnails
-        for (PagePart part : cacheManager.getThumbnails()) {
-            drawPart(canvas, part);
-        }
-
-        // Draws parts
-        for (PagePart part : cacheManager.getPageParts()) {
-            drawPart(canvas, part);
-        }
-
-        // Draws the user layer
-        if (onDrawListener != null) {
-            canvas.translate(toCurrentScale(currentFilteredPage * optimalPageWidth), 0);
-
-            onDrawListener.onLayerDrawn(canvas, //
-                    toCurrentScale(optimalPageWidth), //
-                    toCurrentScale(optimalPageHeight),
-                    currentPage);
-
-            canvas.translate(-toCurrentScale(currentFilteredPage * optimalPageWidth), 0);
-        }
-
-        // Restores the canvas position
-        canvas.translate(-currentXOffset, -currentYOffset);
-
-        // Draws mask around current page
-        canvas.drawRect(leftMask, maskPaint);
-        canvas.drawRect(rightMask, maskPaint);
-
-        // If minimap shown draws it
-        if (userWantsMinimap && miniMapRequired) {
-            drawMiniMap(canvas);
-        }
-    }
-
-    public void onLayerUpdate() {
-        invalidate();
-    }
-
-    /**
-     * Draw a given PagePart on the canvas
-     */
-    private void drawPart(Canvas canvas, PagePart part) {
-        // Can seem strange, but avoid lot of calls
-        RectF pageRelativeBounds = part.getPageRelativeBounds();
-        Bitmap renderedBitmap = part.getRenderedBitmap();
-
-        // Move to the target page
-        float localTranslationX = 0;
-        float localTranslationY = 0;
-        if (swipeVertical)
-            localTranslationY = toCurrentScale(part.getUserPage() * optimalPageHeight);
-        else
-            localTranslationX = toCurrentScale(part.getUserPage() * optimalPageWidth);
-        canvas.translate(localTranslationX, localTranslationY);
-
-        Rect srcRect = new Rect(0, 0, renderedBitmap.getWidth(), //
-                renderedBitmap.getHeight());
-
-        float offsetX = toCurrentScale(pageRelativeBounds.left * optimalPageWidth);
-        float offsetY = toCurrentScale(pageRelativeBounds.top * optimalPageHeight);
-        float width = toCurrentScale(pageRelativeBounds.width() * optimalPageWidth);
-        float height = toCurrentScale(pageRelativeBounds.height() * optimalPageHeight);
-
-        // If we use float values for this rectangle, there will be
-        // a possible gap between page parts, especially when
-        // the zoom level is high.
-        RectF dstRect = new RectF((int) offsetX, (int) offsetY, //
-                (int) (offsetX + width), //
-                (int) (offsetY + height));
-
-        // Check if bitmap is in the screen
-        float translationX = currentXOffset + localTranslationX;
-        float translationY = currentYOffset + localTranslationY;
-        if (translationX + dstRect.left >= getWidth() || translationX + dstRect.right <= 0 ||
-                translationY + dstRect.top >= getHeight() || translationY + dstRect.bottom <= 0) {
-            canvas.translate(-localTranslationX, -localTranslationY);
-            return;
-        }
-
-        canvas.drawBitmap(renderedBitmap, srcRect, dstRect, paint);
-
-        if (Constants.DEBUG_MODE) {
-            debugPaint.setColor(part.getUserPage() % 2 == 0 ? Color.RED : Color.BLUE);
-            canvas.drawRect(dstRect, debugPaint);
-        }
-
-        // Restore the canvas position
-        canvas.translate(-localTranslationX, -localTranslationY);
-
-    }
-
-    private void drawMiniMap(Canvas canvas) {
-        canvas.drawRect(minimapBounds, paintMinimapBack);
-        canvas.drawRect(minimapScreenBounds, paintMinimapFront);
-    }
-
-    /**
-     * Load all the parts around the center of the screen,
-     * taking into account X and Y offsets, zoom level, and
-     * the current page displayed
-     */
-    public void loadPages() {
-        if (optimalPageWidth == 0 || optimalPageHeight == 0) {
-            return;
-        }
-
-        // Cancel all current tasks
-        renderingAsyncTask.removeAllTasks();
-        cacheManager.makeANewSet();
-
-        // Find current index in filtered user pages
-        int index = currentPage;
-        if (filteredUserPageIndexes != null) {
-            index = filteredUserPageIndexes[currentPage];
-        }
-
-        // Loop through the pages like [...][4][2][0][1][3][...]
-        // loading as many parts as it can.
-        int parts = 0;
-        for (int i = 0; i <= Constants.LOADED_SIZE / 2 && parts < CACHE_SIZE; i++) {
-            parts += loadPage(index + i, CACHE_SIZE - parts);
-            if (i != 0 && parts < CACHE_SIZE) {
-                parts += loadPage(index - i, CACHE_SIZE - parts);
-            }
-        }
-
-        invalidate();
-    }
-
-    /**
-     * Render a page, creating 1 to <i>nbOfPartsLoadable</i> page parts. <br><br>
-     * <p/>
-     * This is one of the trickiest method of this library. It finds
-     * the DocumentPage associated with the given UserPage, loads its
-     * thumbnail, cut this page into 256x256 blocs considering the
-     * current zoom level, calculate the bloc containing the center of
-     * the screen, and start loading these parts in a spiral {@link SpiralLoopManager},
-     * only if the given part is not already in the Cache, in which case it
-     * moves the part up in the cache.
-     *
-     * @param userPage          The user page to load.
-     * @param nbOfPartsLoadable Maximum number of parts it can load.
-     * @return The number of parts loaded.
-     */
-    private int loadPage(final int userPage, final int nbOfPartsLoadable) {
-
-        // Finds the document page associated with the given userPage
-        int documentPage = userPage;
-        if (filteredUserPages != null) {
-            if (userPage < 0 || userPage >= filteredUserPages.length) {
-                return 0;
-            } else {
-                documentPage = filteredUserPages[userPage];
-            }
-        }
-        final int documentPageFinal = documentPage;
-        if (documentPage < 0 || userPage >= documentPageCount) {
-            return 0;
-        }
-
-        if (!openedPages.contains(documentPage)) {
-            openedPages.add(documentPage);
-            pdfiumCore.openPage(pdfDocument, documentPage);
-        }
-
-        // Render thumbnail of the page
-        if (!cacheManager.containsThumbnail(userPage, documentPage, //
-                (int) (optimalPageWidth * Constants.THUMBNAIL_RATIO), //
-                (int) (optimalPageHeight * Constants.THUMBNAIL_RATIO), //
-                new RectF(0, 0, 1, 1))) {
-            renderingAsyncTask.addRenderingTask(userPage, documentPage, //
-                    (int) (optimalPageWidth * Constants.THUMBNAIL_RATIO), //
-                    (int) (optimalPageHeight * Constants.THUMBNAIL_RATIO), //
-                    new RectF(0, 0, 1, 1), true, 0, bestQuality, annotationRendering);
-        }
-
-        // When we want to render a 256x256 bloc, we also need to provide
-        // the bounds (left, top, right, bottom) of the rendered part in
-        // the PDF page. These four coordinates are ratios (0 -> 1), where
-        // (0,0) is the top left corner of the PDF page, and (1,1) is the
-        // bottom right corner.
-        float ratioX = 1f / optimalPageWidth;
-        float ratioY = 1f / optimalPageHeight;
-        final float partHeight = (Constants.PART_SIZE * ratioY) / zoom;
-        final float partWidth = (Constants.PART_SIZE * ratioX) / zoom;
-        final int nbRows = (int) Math.ceil(1f / partHeight);
-        final int nbCols = (int) Math.ceil(1f / partWidth);
-        final float pageRelativePartWidth = 1f / (float) nbCols;
-        final float pageRelativePartHeight = 1f / (float) nbRows;
-
-        // To improve user experience, we need to start displaying the
-        // 256x256 blocs with the middle of the screen. Imagine the cut
-        // page as a grid. This part calculates which cell of this grid
-        // is currently in the middle of the screen, given the current
-        // zoom level and the offsets.
-        float middleOfScreenX = (-currentXOffset + getWidth() / 2);
-        float middleOfScreenY = (-currentYOffset + getHeight() / 2);
-        float middleOfScreenPageX;
-        float middleOfScreenPageY;
-        if (!swipeVertical) {
-            middleOfScreenPageX = middleOfScreenX - userPage * toCurrentScale(optimalPageWidth);
-            middleOfScreenPageY = middleOfScreenY;
-        } else {
-            middleOfScreenPageY = middleOfScreenY - userPage * toCurrentScale(optimalPageHeight);
-            middleOfScreenPageX = middleOfScreenX;
-        }
-        float middleOfScreenPageXRatio = middleOfScreenPageX / toCurrentScale(optimalPageWidth);
-        float middleOfScreenPageYRatio = middleOfScreenPageY / toCurrentScale(optimalPageHeight);
-        int startingRow = (int) (middleOfScreenPageYRatio * nbRows);
-        int startingCol = (int) (middleOfScreenPageXRatio * nbCols);
-
-        // Avoid outside values
-        startingRow = NumberUtils.limit(startingRow, 0, nbRows);
-        startingCol = NumberUtils.limit(startingCol, 0, nbCols);
-
-        // Prepare the loop listener
-        class SpiralLoopListenerImpl implements SpiralLoopManager.SpiralLoopListener {
-            int nbItemTreated = 0;
-
-            @Override
-            public boolean onLoop(int row, int col) {
-
-                // Create relative page bounds
-                float relX = pageRelativePartWidth * col;
-                float relY = pageRelativePartHeight * row;
-                float relWidth = pageRelativePartWidth;
-                float relHeight = pageRelativePartHeight;
-
-                // Adjust width and height to
-                // avoid being outside the page
-                float renderWidth = Constants.PART_SIZE / relWidth;
-                float renderHeight = Constants.PART_SIZE / relHeight;
-                if (relX + relWidth > 1) {
-                    relWidth = 1 - relX;
-                }
-                if (relY + relHeight > 1) {
-                    relHeight = 1 - relY;
-                }
-                renderWidth *= relWidth;
-                renderHeight *= relHeight;
-                RectF pageRelativeBounds = new RectF(relX, relY, relX + relWidth, relY + relHeight);
-
-                if (renderWidth != 0 && renderHeight != 0) {
-
-                    // Check it the calculated part is already contained in the Cache
-                    // If it is, this call will insure the part will go to the right
-                    // place in the cache and won't be deleted if the cache need space.
-                    if (!cacheManager.upPartIfContained(userPage, documentPageFinal, //
-                            renderWidth, renderHeight, pageRelativeBounds, nbItemTreated)) {
-
-                        // If not already in cache, register the rendering
-                        // task for further execution.
-                        renderingAsyncTask.addRenderingTask(userPage, documentPageFinal, //
-                                renderWidth, renderHeight, pageRelativeBounds, false, nbItemTreated, bestQuality, annotationRendering);
-                    }
-
-                }
-
-                nbItemTreated++;
-                if (nbItemTreated >= nbOfPartsLoadable) {
-                    // Return false to stop the loop
-                    return false;
-                }
-                return true;
-            }
-        }
-
-        // Starts the loop
-        SpiralLoopListenerImpl spiralLoopListener;
-        new SpiralLoopManager(spiralLoopListener = new SpiralLoopListenerImpl())//
-                .startLoop(nbRows, nbCols, startingRow, startingCol);
-
-        return spiralLoopListener.nbItemTreated;
-    }
-
-    /**
-     * Called when the PDF is loaded
-     */
-    public void loadComplete(PdfDocument pdfDocument) {
-        this.documentPageCount = pdfiumCore.getPageCount(pdfDocument);
-
-        int firstPageIdx = 0;
-        if(originalUserPages != null) {
-            firstPageIdx = originalUserPages[0];
-        }
-
-        // We assume all the pages are the same size
-        this.pdfDocument = pdfDocument;
-        pdfiumCore.openPage(pdfDocument, firstPageIdx);
-        openedPages.add(firstPageIdx);
-        this.pageWidth = pdfiumCore.getPageWidth(pdfDocument, firstPageIdx);
-        this.pageHeight = pdfiumCore.getPageHeight(pdfDocument, firstPageIdx);
-        state = State.LOADED;
-        calculateOptimalWidthAndHeight();
-
-        renderingAsyncTask = new RenderingAsyncTask(this, pdfiumCore, pdfDocument);
-        renderingAsyncTask.executeOnExecutor(AsyncTask.THREAD_POOL_EXECUTOR);
-
-        if (scrollBar != null) {
-            scrollBar.pdfLoaded();
-        }
-
-        // Notify the listener
-        jumpTo(defaultPage);
-        if (onLoadCompleteListener != null) {
-            onLoadCompleteListener.loadComplete(documentPageCount);
-        }
-    }
-
-    public void loadError(Throwable t) {
-        recycle();
-        invalidate();
-        if (this.onErrorListener != null) {
-            this.onErrorListener.onError(t);
-        } else {
-            Log.e("PDFView", "load pdf error", t);
-        }
-    }
-
-    /**
-     * Called when a rendering task is over and
-     * a PagePart has been freshly created.
-     *
-     * @param part The created PagePart.
-     */
-    public void onBitmapRendered(PagePart part) {
-        if (part.isThumbnail()) {
-            cacheManager.cacheThumbnail(part);
-        } else {
-            cacheManager.cachePart(part);
-        }
-        invalidate();
-    }
-
-    /**
-     * Given the UserPage number, this method restrict it
-     * to be sure it's an existing page. It takes care of
-     * using the user defined pages if any.
-     *
-     * @param userPage A page number.
-     * @return A restricted valid page number (example : -2 => 0)
-     */
-    private int determineValidPageNumberFrom(int userPage) {
-        if (userPage <= 0) {
-            return 0;
-        }
-        if (originalUserPages != null) {
-            if (userPage >= originalUserPages.length) {
-                return originalUserPages.length - 1;
-            }
-        } else {
-            if (userPage >= documentPageCount) {
-                return documentPageCount - 1;
-            }
-        }
-        return userPage;
-    }
-
-    /**
-     * Calculate the x/y-offset needed to have the given
-     * page centered on the screen. It doesn't take into
-     * account the zoom level.
-     *
-     * @param pageNb The page number.
-     * @return The x/y-offset to use to have the pageNb centered.
-     */
-    private float calculateCenterOffsetForPage(int pageNb) {
-        if (swipeVertical) {
-            float imageY = -(pageNb * optimalPageHeight);
-            imageY += getHeight() / 2 - optimalPageHeight / 2;
-            return imageY;
-        } else {
-            float imageX = -(pageNb * optimalPageWidth);
-            imageX += getWidth() / 2 - optimalPageWidth / 2;
-            return imageX;
-        }
-    }
-
-    /**
-     * Calculate the optimal width and height of a page
-     * considering the area width and height
-     */
-    private void calculateOptimalWidthAndHeight() {
-        if (state == State.DEFAULT || getWidth() == 0) {
-            return;
-        }
-
-        float maxWidth = getWidth(), maxHeight = getHeight();
-        float w = pageWidth, h = pageHeight;
-        float ratio = w / h;
-        w = maxWidth;
-        h = (float) Math.floor(maxWidth / ratio);
-        if (h > maxHeight) {
-            h = maxHeight;
-            w = (float) Math.floor(maxHeight * ratio);
-        }
-
-        optimalPageWidth = w;
-        optimalPageHeight = h;
-
-        calculateMasksBounds();
-        calculateMinimapBounds();
-    }
-
-    /**
-     * Place the minimap background considering the optimal width and height
-     * and the MINIMAP_MAX_SIZE.
-     */
-    private void calculateMinimapBounds() {
-        float ratioX = Constants.MINIMAP_MAX_SIZE / optimalPageWidth;
-        float ratioY = Constants.MINIMAP_MAX_SIZE / optimalPageHeight;
-        float ratio = Math.min(ratioX, ratioY);
-        float minimapWidth = optimalPageWidth * ratio;
-        float minimapHeight = optimalPageHeight * ratio;
-        minimapBounds = new RectF(getWidth() - 5 - minimapWidth, 5, getWidth() - 5, 5 + minimapHeight);
-        calculateMinimapAreaBounds();
-    }
-
-    /**
-     * Place the minimap current rectangle considering the minimap bounds
-     * the zoom level, and the current X/Y offsets
-     */
-    private void calculateMinimapAreaBounds() {
-        if (minimapBounds == null) {
-            return;
-        }
-
-        if (zoom == 1f) {
-            miniMapRequired = false;
-        } else {
-            // Calculates the bounds of the current displayed area
-            float x = (-currentXOffset - toCurrentScale(currentFilteredPage * optimalPageWidth)) //
-                    / toCurrentScale(optimalPageWidth) * minimapBounds.width();
-            float width = getWidth() / toCurrentScale(optimalPageWidth) * minimapBounds.width();
-            float y = -currentYOffset / toCurrentScale(optimalPageHeight) * minimapBounds.height();
-            float height = getHeight() / toCurrentScale(optimalPageHeight) * minimapBounds.height();
-            minimapScreenBounds = new RectF(minimapBounds.left + x, minimapBounds.top + y, //
-                    minimapBounds.left + x + width, minimapBounds.top + y + height);
-            minimapScreenBounds.intersect(minimapBounds);
-            miniMapRequired = true;
-        }
-    }
-
-    /**
-     * Place the left and right masks around the current page.
-     */
-    private void calculateMasksBounds() {
-        leftMask = new RectF(0, 0, getWidth() / 2 - toCurrentScale(optimalPageWidth) / 2, getHeight());
-        rightMask = new RectF(getWidth() / 2 + toCurrentScale(optimalPageWidth) / 2, 0, getWidth(), getHeight());
-    }
-
-    /**
-     * Move to the given X and Y offsets, but check them ahead of time
-     * to be sure not to go outside the the big strip.
-     *
-     * @param offsetX The big strip X offset to use as the left border of the screen.
-     * @param offsetY The big strip Y offset to use as the right border of the screen.
-     */
-    public void moveTo(float offsetX, float offsetY) {
-        if (swipeVertical) {
-            // Check X offset
-            if (toCurrentScale(optimalPageWidth) < getWidth()) {
-                offsetX = getWidth() / 2 - toCurrentScale(optimalPageWidth) / 2;
-            } else {
-                if (offsetX > 0) {
-                    offsetX = 0;
-                } else if (offsetX + toCurrentScale(optimalPageWidth) < getWidth()) {
-                    offsetX = getWidth() - toCurrentScale(optimalPageWidth);
-                }
-            }
-
-            // Check Y offset
-            if (isZooming()) {
-                if (toCurrentScale(optimalPageHeight) < getHeight()) {
-                    miniMapRequired = false;
-                    offsetY = getHeight() / 2 - toCurrentScale((currentFilteredPage + 0.5f) * optimalPageHeight);
-                } else {
-                    miniMapRequired = true;
-                    if (offsetY + toCurrentScale(currentFilteredPage * optimalPageHeight) > 0) {
-                        offsetY = -toCurrentScale(currentFilteredPage * optimalPageHeight);
-                    } else if (offsetY + toCurrentScale((currentFilteredPage + 1) * optimalPageHeight) < getHeight()) {
-                        offsetY = getHeight() - toCurrentScale((currentFilteredPage + 1) * optimalPageHeight);
-                    }
-                }
-
-            } else {
-                float maxY = calculateCenterOffsetForPage(currentFilteredPage + 1);
-                float minY = calculateCenterOffsetForPage(currentFilteredPage - 1);
-                if (offsetY < maxY) {
-                    offsetY = maxY;
-                } else if (offsetY > minY) {
-                    offsetY = minY;
-                }
-            }
-        } else {
-            // Check Y offset
-            if (toCurrentScale(optimalPageHeight) < getHeight()) {
-                offsetY = getHeight() / 2 - toCurrentScale(optimalPageHeight) / 2;
-            } else {
-                if (offsetY > 0) {
-                    offsetY = 0;
-                } else if (offsetY + toCurrentScale(optimalPageHeight) < getHeight()) {
-                    offsetY = getHeight() - toCurrentScale(optimalPageHeight);
-                }
-            }
-
-            // Check X offset
-            if (isZooming()) {
-                if (toCurrentScale(optimalPageWidth) < getWidth()) {
-                    miniMapRequired = false;
-                    offsetX = getWidth() / 2 - toCurrentScale((currentFilteredPage + 0.5f) * optimalPageWidth);
-                } else {
-                    miniMapRequired = true;
-                    if (offsetX + toCurrentScale(currentFilteredPage * optimalPageWidth) > 0) {
-                        offsetX = -toCurrentScale(currentFilteredPage * optimalPageWidth);
-                    } else if (offsetX + toCurrentScale((currentFilteredPage + 1) * optimalPageWidth) < getWidth()) {
-                        offsetX = getWidth() - toCurrentScale((currentFilteredPage + 1) * optimalPageWidth);
-                    }
-                }
-
-            } else {
-                float maxX = calculateCenterOffsetForPage(currentFilteredPage + 1);
-                float minX = calculateCenterOffsetForPage(currentFilteredPage - 1);
-                if (offsetX < maxX) {
-                    offsetX = maxX;
-                } else if (offsetX > minX) {
-                    offsetX = minX;
-                }
-            }
-        }
-
-        currentXOffset = offsetX;
-        currentYOffset = offsetY;
-        calculateMinimapAreaBounds();
-        invalidate();
-    }
-
-    /**
-     * Move relatively to the current position.
-     *
-     * @param dx The X difference you want to apply.
-     * @param dy The Y difference you want to apply.
-     * @see #moveTo(float, float)
-     */
-    public void moveRelativeTo(float dx, float dy) {
-        moveTo(currentXOffset + dx, currentYOffset + dy);
-    }
-
-    /**
-     * Change the zoom level
-     */
-    public void zoomTo(float zoom) {
-        this.zoom = zoom;
-        calculateMasksBounds();
-    }
-
-    /**
-     * Change the zoom level, relatively to a pivot point.
-     * It will call moveTo() to make sure the given point stays
-     * in the middle of the screen.
-     *
-     * @param zoom  The zoom level.
-     * @param pivot The point on the screen that should stays.
-     */
-    public void zoomCenteredTo(float zoom, PointF pivot) {
-        float dzoom = zoom / this.zoom;
-        zoomTo(zoom);
-        float baseX = currentXOffset * dzoom;
-        float baseY = currentYOffset * dzoom;
-        baseX += (pivot.x - pivot.x * dzoom);
-        baseY += (pivot.y - pivot.y * dzoom);
-        moveTo(baseX, baseY);
-    }
-
-    /**
-     * @see #zoomCenteredTo(float, PointF)
-     */
-    public void zoomCenteredRelativeTo(float dzoom, PointF pivot) {
-        zoomCenteredTo(zoom * dzoom, pivot);
-    }
-
-    public int getCurrentPage() {
-        return currentPage;
-    }
-
-    public float getCurrentXOffset() {
-        return currentXOffset;
-    }
-
-    public float getCurrentYOffset() {
-        return currentYOffset;
-    }
-
-    public float toRealScale(float size) {
-        return size / zoom;
-    }
-
-    public float toCurrentScale(float size) {
-        return size * zoom;
-    }
-
-    public float getZoom() {
-        return zoom;
-    }
-
-    public boolean isZooming() {
-        return zoom != minZoom;
-    }
-
-    public float getOptimalPageWidth() {
-        return optimalPageWidth;
-    }
-
-    public float getOptimalPageHeight() {
-        return optimalPageHeight;
-    }
-
-    private void setUserWantsMinimap(boolean userWantsMinimap) {
-        this.userWantsMinimap = userWantsMinimap;
-    }
-
-    private void setDefaultPage(int defaultPage) {
-        this.defaultPage = defaultPage;
-    }
-
-    public void resetZoom() {
-        zoomTo(minZoom);
-    }
-
-    public void resetZoomWithAnimation() {
-        animationManager.startZoomAnimation(zoom, minZoom);
-    }
-
-    public void zoomWithAnimation(float scale) {
-        animationManager.startZoomAnimation(zoom, scale);
-    }
-
-    public void setScrollBar(ScrollBar scrollBar) {
-        this.scrollBar = scrollBar;
-        scrollBar.addToPDFView(this);
-    }
-
-    public float getMinZoom() {
-        return minZoom;
-    }
-
-    public void setMinZoom(float minZoom) {
-        this.minZoom = minZoom;
-    }
-
-    public float getMidZoom() {
-        return midZoom;
-    }
-
-    public void setMidZoom(float midZoom) {
-        this.midZoom = midZoom;
-    }
-
-    public float getMaxZoom() {
-        return maxZoom;
-    }
-
-    public void setMaxZoom(float maxZoom) {
-        this.maxZoom = maxZoom;
-    }
-
-    public void useBestQuality(boolean bestQuality) {
-        this.bestQuality = bestQuality;
-    }
-
-<<<<<<< HEAD
-    public PdfDocument.Meta getDocumentMeta() {
-        if(pdfDocument == null) {
-            return null;
-        }
-        return pdfiumCore.getDocumentMeta(pdfDocument);
-    }
-
-    public List<PdfDocument.Bookmark> getTableOfContents() {
-        if(pdfDocument == null) {
-            return new ArrayList<>();
-        }
-        return pdfiumCore.getTableOfContents(pdfDocument);
-    }
-=======
-    public void enableAnnotationRendering(boolean annotationRendering) { this.annotationRendering = annotationRendering; }
->>>>>>> 9d9472b5
-
-    /**
-     * Use an asset file as the pdf source
-     */
-    public Configurator fromAsset(String assetName) {
-        InputStream stream = null;
-        try {
-            stream = getContext().getAssets().open(assetName);
-            return new Configurator(assetName, true);
-        } catch (IOException e) {
-            throw new FileNotFoundException(assetName + " does not exist.", e);
-        } finally {
-            try {
-                if (stream != null) {
-                    stream.close();
-                }
-            } catch (IOException e) {
-
-            }
-        }
-    }
-
-    /**
-     * Use a file as the pdf source
-     */
-    public Configurator fromFile(File file) {
-        if (!file.exists()) {
-            throw new FileNotFoundException(file.getAbsolutePath() + " does not exist.");
-        }
-        return new Configurator(file.getAbsolutePath(), false);
-    }
-
-    /**
-     * Use URI as the pdf source, for use with content providers
-     */
-    public Configurator fromUri(Uri uri) {
-        return new Configurator(uri.toString(), false);
-    }
-
-    private enum State {DEFAULT, LOADED, SHOWN}
-
-    public class Configurator {
-
-        private final String path;
-
-        private final boolean isAsset;
-
-        private int[] pageNumbers = null;
-
-        private boolean enableSwipe = true;
-
-        private boolean enableDoubletap = true;
-
-        private OnDrawListener onDrawListener;
-
-        private OnLoadCompleteListener onLoadCompleteListener;
-
-        private OnErrorListener onErrorListener;
-
-        private OnPageChangeListener onPageChangeListener;
-
-        private int defaultPage = 1;
-
-        private boolean showMinimap = false;
-
-        private boolean swipeVertical = false;
-
-        private boolean annotationRendering = false;
-
-        private int maskColor = Color.BLACK;
-
-        private int maskAlpha = Constants.MASK_ALPHA;
-
-        private String password = null;
-
-        private Configurator(String path, boolean isAsset) {
-            this.path = path;
-            this.isAsset = isAsset;
-        }
-
-        public Configurator pages(int... pageNumbers) {
-            this.pageNumbers = pageNumbers;
-            return this;
-        }
-
-        public Configurator enableSwipe(boolean enableSwipe) {
-            this.enableSwipe = enableSwipe;
-            return this;
-        }
-
-        public Configurator enableDoubletap(boolean enableDoubletap) {
-            this.enableDoubletap = enableDoubletap;
-            return this;
-        }
-
-        public Configurator enableAnnotationRendering(boolean annotationRendering) {
-            this.annotationRendering = annotationRendering;
-            return this;
-        }
-
-        public Configurator onDraw(OnDrawListener onDrawListener) {
-            this.onDrawListener = onDrawListener;
-            return this;
-        }
-
-        public Configurator onLoad(OnLoadCompleteListener onLoadCompleteListener) {
-            this.onLoadCompleteListener = onLoadCompleteListener;
-            return this;
-        }
-
-        public Configurator onError(OnErrorListener onErrorListener) {
-            this.onErrorListener = onErrorListener;
-            return this;
-        }
-
-        public Configurator onPageChange(OnPageChangeListener onPageChangeListener) {
-            this.onPageChangeListener = onPageChangeListener;
-            return this;
-        }
-
-        public Configurator defaultPage(int defaultPage) {
-            this.defaultPage = defaultPage;
-            return this;
-        }
-
-        public Configurator swipeVertical(boolean swipeVertical) {
-            this.swipeVertical = swipeVertical;
-            return this;
-        }
-
-        public Configurator password(String password) {
-            this.password = password;
-            return this;
-        }
-
-        /**
-         * @param maskColor - mask color (default Color.BLACK)
-         * @param maskAlpha - alpha value in [0,255] (default 20)
-         * @return
-         */
-        public Configurator mask(int maskColor, int maskAlpha) {
-            this.maskColor = maskColor;
-            this.maskAlpha = maskAlpha;
-            return this;
-        }
-
-        public void load() {
-            PDFView.this.recycle();
-            PDFView.this.setOnDrawListener(onDrawListener);
-            PDFView.this.setOnPageChangeListener(onPageChangeListener);
-            PDFView.this.enableSwipe(enableSwipe);
-            PDFView.this.enableDoubletap(enableDoubletap);
-            PDFView.this.setDefaultPage(defaultPage);
-            PDFView.this.setUserWantsMinimap(showMinimap);
-            PDFView.this.setSwipeVertical(swipeVertical);
-            PDFView.this.enableAnnotationRendering(annotationRendering);
-            PDFView.this.dragPinchManager.setSwipeVertical(swipeVertical);
-            PDFView.this.maskPaint = new Paint();
-            PDFView.this.maskPaint.setColor(maskColor);
-            PDFView.this.maskPaint.setAlpha(maskAlpha);
-            if (pageNumbers != null) {
-                PDFView.this.load(path, isAsset, password, onLoadCompleteListener, onErrorListener, pageNumbers);
-            } else {
-                PDFView.this.load(path, isAsset, password, onLoadCompleteListener, onErrorListener);
-            }
-        }
-
-        public Configurator showMinimap(boolean showMinimap) {
-            this.showMinimap = showMinimap;
-            return this;
-        }
-    }
-
-    public boolean isSwipeVertical() {
-        return swipeVertical;
-    }
-
-    public void setSwipeVertical(boolean swipeVertical) {
-        this.swipeVertical = swipeVertical;
-    }
-}
+/**
+ * Copyright 2016 Bartosz Schiller
+ * <p>
+ * Licensed under the Apache License, Version 2.0 (the "License");
+ * you may not use this file except in compliance with the License.
+ * You may obtain a copy of the License at
+ * <p>
+ * http://www.apache.org/licenses/LICENSE-2.0
+ * <p>
+ * Unless required by applicable law or agreed to in writing, software
+ * distributed under the License is distributed on an "AS IS" BASIS,
+ * WITHOUT WARRANTIES OR CONDITIONS OF ANY KIND, either express or implied.
+ * See the License for the specific language governing permissions and
+ * limitations under the License.
+ */
+package com.github.barteksc.pdfviewer;
+
+import android.content.Context;
+import android.graphics.Bitmap;
+import android.graphics.Canvas;
+import android.graphics.Color;
+import android.graphics.Paint;
+import android.graphics.Paint.Style;
+import android.graphics.PointF;
+import android.graphics.Rect;
+import android.graphics.RectF;
+import android.net.Uri;
+import android.os.AsyncTask;
+import android.util.AttributeSet;
+import android.util.Log;
+import android.view.SurfaceView;
+
+import com.github.barteksc.pdfviewer.exception.FileNotFoundException;
+import com.github.barteksc.pdfviewer.listener.OnDrawListener;
+import com.github.barteksc.pdfviewer.listener.OnErrorListener;
+import com.github.barteksc.pdfviewer.listener.OnLoadCompleteListener;
+import com.github.barteksc.pdfviewer.listener.OnPageChangeListener;
+import com.github.barteksc.pdfviewer.model.PagePart;
+import com.github.barteksc.pdfviewer.util.ArrayUtils;
+import com.github.barteksc.pdfviewer.util.Constants;
+import com.github.barteksc.pdfviewer.util.NumberUtils;
+import com.shockwave.pdfium.PdfDocument;
+import com.shockwave.pdfium.PdfiumCore;
+
+import java.io.File;
+import java.io.IOException;
+import java.io.InputStream;
+import java.util.ArrayList;
+import java.util.List;
+
+import static com.github.barteksc.pdfviewer.util.Constants.Cache.CACHE_SIZE;
+
+/**
+ * It supports animations, zoom, cache, and swipe.
+ * <p>
+ * To fully understand this class you must know its principles :
+ * - The PDF document is seen as if we always want to draw all the pages.
+ * - The thing is that we only draw the visible parts.
+ * - All parts are the same size, this is because we can't interrupt a native page rendering,
+ * so we need these renderings to be as fast as possible, and be able to interrupt them
+ * as soon as we can.
+ * - The parts are loaded when the current offset or the current zoom level changes
+ * <p>
+ * Important :
+ * - DocumentPage = A page of the PDF document.
+ * - UserPage = A page as defined by the user.
+ * By default, they're the same. But the user can change the pages order
+ * using {@link #load(String, boolean, String, OnLoadCompleteListener, OnErrorListener, int[])}. In this
+ * particular case, a userPage of 5 can refer to a documentPage of 17.
+ */
+public class PDFView extends SurfaceView {
+
+    private static final String TAG = PDFView.class.getSimpleName();
+
+    public static final float DEFAULT_MAX_SCALE = 3.0f;
+    public static final float DEFAULT_MID_SCALE = 1.75f;
+    public static final float DEFAULT_MIN_SCALE = 1.0f;
+
+    private float minZoom = DEFAULT_MIN_SCALE;
+    private float midZoom = DEFAULT_MID_SCALE;
+    private float maxZoom = DEFAULT_MAX_SCALE;
+
+    /**
+     * Rendered parts go to the cache manager
+     */
+    private CacheManager cacheManager;
+
+    /**
+     * Animation manager manage all offset and zoom animation
+     */
+    private AnimationManager animationManager;
+
+    /**
+     * Drag manager manage all touch events
+     */
+    private DragPinchManager dragPinchManager;
+
+    /**
+     * The pages the user want to display in order
+     * (ex: 0, 2, 2, 8, 8, 1, 1, 1)
+     */
+    private int[] originalUserPages;
+
+    /**
+     * The same pages but with a filter to avoid repetition
+     * (ex: 0, 2, 8, 1)
+     */
+    private int[] filteredUserPages;
+
+    /**
+     * The same pages but with a filter to avoid repetition
+     * (ex: 0, 1, 1, 2, 2, 3, 3, 3)
+     */
+    private int[] filteredUserPageIndexes;
+
+    /**
+     * Number of pages in the loaded PDF document
+     */
+    private int documentPageCount;
+
+    /**
+     * The index of the current sequence
+     */
+    private int currentPage;
+
+    /**
+     * The index of the current sequence
+     */
+    private int currentFilteredPage;
+
+    /**
+     * The actual width and height of the pages in the PDF document
+     */
+    private int pageWidth, pageHeight;
+
+    /**
+     * The optimal width and height of the pages to fit the component size
+     */
+    private float optimalPageWidth, optimalPageHeight;
+
+    /**
+     * If you picture all the pages side by side in their optimal width,
+     * and taking into account the zoom level, the current offset is the
+     * position of the left border of the screen in this big picture
+     */
+    private float currentXOffset = 0;
+
+    /**
+     * If you picture all the pages side by side in their optimal width,
+     * and taking into account the zoom level, the current offset is the
+     * position of the left border of the screen in this big picture
+     */
+    private float currentYOffset = 0;
+
+    /**
+     * The zoom level, always >= 1
+     */
+    private float zoom = 1f;
+
+    /**
+     * Coordinates of the left mask on the screen
+     */
+    private RectF leftMask;
+
+    /**
+     * Coordinates of the right mask on the screen
+     */
+    private RectF rightMask;
+
+    /**
+     * True if the PDFView has been recycled
+     */
+    private boolean recycled = true;
+
+    /**
+     * Current state of the view
+     */
+    private State state = State.DEFAULT;
+
+    /**
+     * Async task used during the loading phase to decode a PDF document
+     */
+    private DecodingAsyncTask decodingAsyncTask;
+
+    /**
+     * Async task always playing in the background and proceeding rendering tasks
+     */
+    private RenderingAsyncTask renderingAsyncTask;
+
+    /**
+     * Call back object to call when the PDF is loaded
+     */
+    private OnLoadCompleteListener onLoadCompleteListener;
+
+    private OnErrorListener onErrorListener;
+
+    /**
+     * Call back object to call when the page has changed
+     */
+    private OnPageChangeListener onPageChangeListener;
+
+    /**
+     * Call back object to call when the above layer is to drawn
+     */
+    private OnDrawListener onDrawListener;
+
+    /**
+     * Paint object for drawing
+     */
+    private Paint paint;
+
+    /**
+     * Paint object for drawing mask
+     */
+    private Paint maskPaint;
+
+    /**
+     * Paint object for drawing debug stuff
+     */
+    private Paint debugPaint;
+
+    /**
+     * Paint object for minimap background
+     */
+    private Paint paintMinimapBack;
+
+    private Paint paintMinimapFront;
+
+    /**
+     * True if should draw map on the top right corner
+     */
+    private boolean miniMapRequired;
+
+    /**
+     * Bounds of the minimap
+     */
+    private RectF minimapBounds;
+
+    /**
+     * Bounds of the minimap
+     */
+    private RectF minimapScreenBounds;
+
+    private int defaultPage = 0;
+
+    private boolean userWantsMinimap = false;
+
+    /**
+     * True if should scroll through pages vertically instead of horizontally
+     */
+    private boolean swipeVertical = false;
+
+    /**
+     * Pdfium core for loading and rendering PDFs
+     */
+    private PdfiumCore pdfiumCore;
+
+    private PdfDocument pdfDocument;
+
+    private ScrollBar scrollBar;
+
+    /**
+     * True if bitmap should use ARGB_8888 format and take more memory
+     * False if bitmap should be compressed by using RGB_565 format and take less memory
+     */
+    private boolean bestQuality = false;
+
+    /**
+     * True if annotations should be rendered
+     * False otherwise
+     */
+    private boolean annotationRendering = false;
+
+    /**
+     * Storing already opened pages. Used form optimizing Pdfium calls
+     */
+    private List<Integer> openedPages = new ArrayList<>();
+
+    /**
+     * Construct the initial view
+     */
+    public PDFView(Context context, AttributeSet set) {
+        super(context, set);
+
+        if(isInEditMode()) {
+            return;
+        }
+
+        miniMapRequired = false;
+        cacheManager = new CacheManager();
+        animationManager = new AnimationManager(this);
+        dragPinchManager = new DragPinchManager(this);
+
+        paint = new Paint();
+        debugPaint = new Paint();
+        debugPaint.setStyle(Style.STROKE);
+        paintMinimapBack = new Paint();
+        paintMinimapBack.setStyle(Style.FILL);
+        paintMinimapBack.setColor(Color.BLACK);
+        paintMinimapBack.setAlpha(50);
+        paintMinimapFront = new Paint();
+        paintMinimapFront.setStyle(Style.FILL);
+        paintMinimapFront.setColor(Color.BLACK);
+        paintMinimapFront.setAlpha(50);
+
+        // A surface view does not call
+        // onDraw() as a default but we need it.
+        setWillNotDraw(false);
+
+        pdfiumCore = new PdfiumCore(context);
+    }
+
+    private void load(String path, boolean isAsset, String password, OnLoadCompleteListener listener, OnErrorListener onErrorListener) {
+        load(path, isAsset, password, listener, onErrorListener, null);
+    }
+
+    private void load(String path, boolean isAsset, String password, OnLoadCompleteListener onLoadCompleteListener, OnErrorListener onErrorListener, int[] userPages) {
+
+        if (!recycled) {
+            throw new IllegalStateException("Don't call load on a PDF View without recycling it first.");
+        }
+
+        // Manage UserPages if not null
+        if (userPages != null) {
+            this.originalUserPages = userPages;
+            this.filteredUserPages = ArrayUtils.deleteDuplicatedPages(originalUserPages);
+            this.filteredUserPageIndexes = ArrayUtils.calculateIndexesInDuplicateArray(originalUserPages);
+        }
+
+        this.onLoadCompleteListener = onLoadCompleteListener;
+        this.onErrorListener = onErrorListener;
+
+        recycled = false;
+        // Start decoding document
+        decodingAsyncTask = new DecodingAsyncTask(path, isAsset, password, this, pdfiumCore);
+        decodingAsyncTask.executeOnExecutor(AsyncTask.THREAD_POOL_EXECUTOR);
+
+    }
+
+    /**
+     * Go to the given page.
+     *
+     * @param page Page number starting from 1.
+     */
+    public void jumpTo(int page) {
+        showPage(page - 1);
+    }
+
+    void showPage(int pageNb) {
+        if(recycled) {
+            return;
+        }
+        state = State.SHOWN;
+
+        // Check the page number and makes the
+        // difference between UserPages and DocumentPages
+        pageNb = determineValidPageNumberFrom(pageNb);
+        currentPage = pageNb;
+        currentFilteredPage = pageNb;
+        if (filteredUserPageIndexes != null) {
+            if (pageNb >= 0 && pageNb < filteredUserPageIndexes.length) {
+                pageNb = filteredUserPageIndexes[pageNb];
+                currentFilteredPage = pageNb;
+            }
+        }
+
+        // Reset the zoom and center the page on the screen
+        resetZoom();
+        if (swipeVertical) {
+            animationManager.startYAnimation(currentYOffset, calculateCenterOffsetForPage(pageNb));
+        } else {
+            animationManager.startXAnimation(currentXOffset, calculateCenterOffsetForPage(pageNb));
+        }
+        loadPages();
+
+        if (scrollBar != null) {
+            scrollBar.pageChanged(currentPage);
+        }
+
+        if (onPageChangeListener != null) {
+            onPageChangeListener.onPageChanged(currentPage + 1, getPageCount());
+        }
+    }
+
+    public int getPageCount() {
+        if (originalUserPages != null) {
+            return originalUserPages.length;
+        }
+        return documentPageCount;
+    }
+
+    public void enableSwipe(boolean enableSwipe) {
+        dragPinchManager.setSwipeEnabled(enableSwipe);
+    }
+
+    public void enableDoubletap(boolean enableDoubletap) {
+        this.dragPinchManager.enableDoubletap(enableDoubletap);
+    }
+
+    private void setOnPageChangeListener(OnPageChangeListener onPageChangeListener) {
+        this.onPageChangeListener = onPageChangeListener;
+    }
+
+    OnPageChangeListener getOnPageChangeListener() {
+        return this.onPageChangeListener;
+    }
+
+    private void setOnDrawListener(OnDrawListener onDrawListener) {
+        this.onDrawListener = onDrawListener;
+    }
+
+    public void recycle() {
+
+        // Stop tasks
+        if (renderingAsyncTask != null) {
+            renderingAsyncTask.cancel(true);
+        }
+        if (decodingAsyncTask != null) {
+            decodingAsyncTask.cancel(true);
+        }
+
+        // Clear caches
+        cacheManager.recycle();
+
+        if (pdfiumCore != null && pdfDocument != null) {
+            pdfiumCore.closeDocument(pdfDocument);
+        }
+
+        originalUserPages = null;
+        filteredUserPages = null;
+        filteredUserPageIndexes = null;
+        openedPages.clear();
+        pdfDocument = null;
+        recycled = true;
+        state = State.DEFAULT;
+    }
+
+    public boolean isRecycled() {
+        return recycled;
+    }
+
+    @Override
+    protected void onDetachedFromWindow() {
+        recycle();
+        super.onDetachedFromWindow();
+    }
+
+    @Override
+    protected void onSizeChanged(int w, int h, int oldw, int oldh) {
+        if(isInEditMode()) {
+            return;
+        }
+        animationManager.stopAll();
+        calculateOptimalWidthAndHeight();
+        loadPages();
+        if (swipeVertical)
+            moveTo(currentXOffset, calculateCenterOffsetForPage(currentFilteredPage));
+        else
+            moveTo(calculateCenterOffsetForPage(currentFilteredPage), currentYOffset);
+    }
+
+    @Override
+    protected void onDraw(Canvas canvas) {
+        if (isInEditMode()) {
+            return;
+        }
+        // As I said in this class javadoc, we can think of this canvas as a huge
+        // strip on which we draw all the images. We actually only draw the rendered
+        // parts, of course, but we render them in the place they belong in this huge
+        // strip.
+
+        // That's where Canvas.translate(x, y) becomes very helpful.
+        // This is the situation :
+        //  _______________________________________________
+        // |   			 |					 			   |
+        // | the actual  |					The big strip  |
+        // |	canvas	 | 								   |
+        // |_____________|								   |
+        // |_______________________________________________|
+        //
+        // If the rendered part is on the bottom right corner of the strip
+        // we can draw it but we won't see it because the canvas is not big enough.
+
+        // But if we call translate(-X, -Y) on the canvas just before drawing the object :
+        //  _______________________________________________
+        // |   			  					  _____________|
+        // |   The big strip     			 |			   |
+        // |		    					 |	the actual |
+        // |								 |	canvas	   |
+        // |_________________________________|_____________|
+        //
+        // The object will be on the canvas.
+        // This technique is massively used in this method, and allows
+        // abstraction of the screen position when rendering the parts.
+
+        // Draws background
+        canvas.drawColor(Color.WHITE);
+
+        if(recycled) {
+            return;
+        }
+
+        if (state != State.SHOWN) {
+            return;
+        }
+
+        // Moves the canvas before drawing any element
+        float currentXOffset = this.currentXOffset;
+        float currentYOffset = this.currentYOffset;
+        canvas.translate(currentXOffset, currentYOffset);
+
+        // Draws thumbnails
+        for (PagePart part : cacheManager.getThumbnails()) {
+            drawPart(canvas, part);
+        }
+
+        // Draws parts
+        for (PagePart part : cacheManager.getPageParts()) {
+            drawPart(canvas, part);
+        }
+
+        // Draws the user layer
+        if (onDrawListener != null) {
+            canvas.translate(toCurrentScale(currentFilteredPage * optimalPageWidth), 0);
+
+            onDrawListener.onLayerDrawn(canvas, //
+                    toCurrentScale(optimalPageWidth), //
+                    toCurrentScale(optimalPageHeight),
+                    currentPage);
+
+            canvas.translate(-toCurrentScale(currentFilteredPage * optimalPageWidth), 0);
+        }
+
+        // Restores the canvas position
+        canvas.translate(-currentXOffset, -currentYOffset);
+
+        // Draws mask around current page
+        canvas.drawRect(leftMask, maskPaint);
+        canvas.drawRect(rightMask, maskPaint);
+
+        // If minimap shown draws it
+        if (userWantsMinimap && miniMapRequired) {
+            drawMiniMap(canvas);
+        }
+    }
+
+    public void onLayerUpdate() {
+        invalidate();
+    }
+
+    /**
+     * Draw a given PagePart on the canvas
+     */
+    private void drawPart(Canvas canvas, PagePart part) {
+        // Can seem strange, but avoid lot of calls
+        RectF pageRelativeBounds = part.getPageRelativeBounds();
+        Bitmap renderedBitmap = part.getRenderedBitmap();
+
+        // Move to the target page
+        float localTranslationX = 0;
+        float localTranslationY = 0;
+        if (swipeVertical)
+            localTranslationY = toCurrentScale(part.getUserPage() * optimalPageHeight);
+        else
+            localTranslationX = toCurrentScale(part.getUserPage() * optimalPageWidth);
+        canvas.translate(localTranslationX, localTranslationY);
+
+        Rect srcRect = new Rect(0, 0, renderedBitmap.getWidth(), //
+                renderedBitmap.getHeight());
+
+        float offsetX = toCurrentScale(pageRelativeBounds.left * optimalPageWidth);
+        float offsetY = toCurrentScale(pageRelativeBounds.top * optimalPageHeight);
+        float width = toCurrentScale(pageRelativeBounds.width() * optimalPageWidth);
+        float height = toCurrentScale(pageRelativeBounds.height() * optimalPageHeight);
+
+        // If we use float values for this rectangle, there will be
+        // a possible gap between page parts, especially when
+        // the zoom level is high.
+        RectF dstRect = new RectF((int) offsetX, (int) offsetY, //
+                (int) (offsetX + width), //
+                (int) (offsetY + height));
+
+        // Check if bitmap is in the screen
+        float translationX = currentXOffset + localTranslationX;
+        float translationY = currentYOffset + localTranslationY;
+        if (translationX + dstRect.left >= getWidth() || translationX + dstRect.right <= 0 ||
+                translationY + dstRect.top >= getHeight() || translationY + dstRect.bottom <= 0) {
+            canvas.translate(-localTranslationX, -localTranslationY);
+            return;
+        }
+
+        canvas.drawBitmap(renderedBitmap, srcRect, dstRect, paint);
+
+        if (Constants.DEBUG_MODE) {
+            debugPaint.setColor(part.getUserPage() % 2 == 0 ? Color.RED : Color.BLUE);
+            canvas.drawRect(dstRect, debugPaint);
+        }
+
+        // Restore the canvas position
+        canvas.translate(-localTranslationX, -localTranslationY);
+
+    }
+
+    private void drawMiniMap(Canvas canvas) {
+        canvas.drawRect(minimapBounds, paintMinimapBack);
+        canvas.drawRect(minimapScreenBounds, paintMinimapFront);
+    }
+
+    /**
+     * Load all the parts around the center of the screen,
+     * taking into account X and Y offsets, zoom level, and
+     * the current page displayed
+     */
+    public void loadPages() {
+        if (optimalPageWidth == 0 || optimalPageHeight == 0) {
+            return;
+        }
+
+        // Cancel all current tasks
+        renderingAsyncTask.removeAllTasks();
+        cacheManager.makeANewSet();
+
+        // Find current index in filtered user pages
+        int index = currentPage;
+        if (filteredUserPageIndexes != null) {
+            index = filteredUserPageIndexes[currentPage];
+        }
+
+        // Loop through the pages like [...][4][2][0][1][3][...]
+        // loading as many parts as it can.
+        int parts = 0;
+        for (int i = 0; i <= Constants.LOADED_SIZE / 2 && parts < CACHE_SIZE; i++) {
+            parts += loadPage(index + i, CACHE_SIZE - parts);
+            if (i != 0 && parts < CACHE_SIZE) {
+                parts += loadPage(index - i, CACHE_SIZE - parts);
+            }
+        }
+
+        invalidate();
+    }
+
+    /**
+     * Render a page, creating 1 to <i>nbOfPartsLoadable</i> page parts. <br><br>
+     * <p/>
+     * This is one of the trickiest method of this library. It finds
+     * the DocumentPage associated with the given UserPage, loads its
+     * thumbnail, cut this page into 256x256 blocs considering the
+     * current zoom level, calculate the bloc containing the center of
+     * the screen, and start loading these parts in a spiral {@link SpiralLoopManager},
+     * only if the given part is not already in the Cache, in which case it
+     * moves the part up in the cache.
+     *
+     * @param userPage          The user page to load.
+     * @param nbOfPartsLoadable Maximum number of parts it can load.
+     * @return The number of parts loaded.
+     */
+    private int loadPage(final int userPage, final int nbOfPartsLoadable) {
+
+        // Finds the document page associated with the given userPage
+        int documentPage = userPage;
+        if (filteredUserPages != null) {
+            if (userPage < 0 || userPage >= filteredUserPages.length) {
+                return 0;
+            } else {
+                documentPage = filteredUserPages[userPage];
+            }
+        }
+        final int documentPageFinal = documentPage;
+        if (documentPage < 0 || userPage >= documentPageCount) {
+            return 0;
+        }
+
+        if (!openedPages.contains(documentPage)) {
+            openedPages.add(documentPage);
+            pdfiumCore.openPage(pdfDocument, documentPage);
+        }
+
+        // Render thumbnail of the page
+        if (!cacheManager.containsThumbnail(userPage, documentPage, //
+                (int) (optimalPageWidth * Constants.THUMBNAIL_RATIO), //
+                (int) (optimalPageHeight * Constants.THUMBNAIL_RATIO), //
+                new RectF(0, 0, 1, 1))) {
+            renderingAsyncTask.addRenderingTask(userPage, documentPage, //
+                    (int) (optimalPageWidth * Constants.THUMBNAIL_RATIO), //
+                    (int) (optimalPageHeight * Constants.THUMBNAIL_RATIO), //
+                    new RectF(0, 0, 1, 1), true, 0, bestQuality, annotationRendering);
+        }
+
+        // When we want to render a 256x256 bloc, we also need to provide
+        // the bounds (left, top, right, bottom) of the rendered part in
+        // the PDF page. These four coordinates are ratios (0 -> 1), where
+        // (0,0) is the top left corner of the PDF page, and (1,1) is the
+        // bottom right corner.
+        float ratioX = 1f / optimalPageWidth;
+        float ratioY = 1f / optimalPageHeight;
+        final float partHeight = (Constants.PART_SIZE * ratioY) / zoom;
+        final float partWidth = (Constants.PART_SIZE * ratioX) / zoom;
+        final int nbRows = (int) Math.ceil(1f / partHeight);
+        final int nbCols = (int) Math.ceil(1f / partWidth);
+        final float pageRelativePartWidth = 1f / (float) nbCols;
+        final float pageRelativePartHeight = 1f / (float) nbRows;
+
+        // To improve user experience, we need to start displaying the
+        // 256x256 blocs with the middle of the screen. Imagine the cut
+        // page as a grid. This part calculates which cell of this grid
+        // is currently in the middle of the screen, given the current
+        // zoom level and the offsets.
+        float middleOfScreenX = (-currentXOffset + getWidth() / 2);
+        float middleOfScreenY = (-currentYOffset + getHeight() / 2);
+        float middleOfScreenPageX;
+        float middleOfScreenPageY;
+        if (!swipeVertical) {
+            middleOfScreenPageX = middleOfScreenX - userPage * toCurrentScale(optimalPageWidth);
+            middleOfScreenPageY = middleOfScreenY;
+        } else {
+            middleOfScreenPageY = middleOfScreenY - userPage * toCurrentScale(optimalPageHeight);
+            middleOfScreenPageX = middleOfScreenX;
+        }
+        float middleOfScreenPageXRatio = middleOfScreenPageX / toCurrentScale(optimalPageWidth);
+        float middleOfScreenPageYRatio = middleOfScreenPageY / toCurrentScale(optimalPageHeight);
+        int startingRow = (int) (middleOfScreenPageYRatio * nbRows);
+        int startingCol = (int) (middleOfScreenPageXRatio * nbCols);
+
+        // Avoid outside values
+        startingRow = NumberUtils.limit(startingRow, 0, nbRows);
+        startingCol = NumberUtils.limit(startingCol, 0, nbCols);
+
+        // Prepare the loop listener
+        class SpiralLoopListenerImpl implements SpiralLoopManager.SpiralLoopListener {
+            int nbItemTreated = 0;
+
+            @Override
+            public boolean onLoop(int row, int col) {
+
+                // Create relative page bounds
+                float relX = pageRelativePartWidth * col;
+                float relY = pageRelativePartHeight * row;
+                float relWidth = pageRelativePartWidth;
+                float relHeight = pageRelativePartHeight;
+
+                // Adjust width and height to
+                // avoid being outside the page
+                float renderWidth = Constants.PART_SIZE / relWidth;
+                float renderHeight = Constants.PART_SIZE / relHeight;
+                if (relX + relWidth > 1) {
+                    relWidth = 1 - relX;
+                }
+                if (relY + relHeight > 1) {
+                    relHeight = 1 - relY;
+                }
+                renderWidth *= relWidth;
+                renderHeight *= relHeight;
+                RectF pageRelativeBounds = new RectF(relX, relY, relX + relWidth, relY + relHeight);
+
+                if (renderWidth != 0 && renderHeight != 0) {
+
+                    // Check it the calculated part is already contained in the Cache
+                    // If it is, this call will insure the part will go to the right
+                    // place in the cache and won't be deleted if the cache need space.
+                    if (!cacheManager.upPartIfContained(userPage, documentPageFinal, //
+                            renderWidth, renderHeight, pageRelativeBounds, nbItemTreated)) {
+
+                        // If not already in cache, register the rendering
+                        // task for further execution.
+                        renderingAsyncTask.addRenderingTask(userPage, documentPageFinal, //
+                                renderWidth, renderHeight, pageRelativeBounds, false, nbItemTreated, bestQuality, annotationRendering);
+                    }
+
+                }
+
+                nbItemTreated++;
+                if (nbItemTreated >= nbOfPartsLoadable) {
+                    // Return false to stop the loop
+                    return false;
+                }
+                return true;
+            }
+        }
+
+        // Starts the loop
+        SpiralLoopListenerImpl spiralLoopListener;
+        new SpiralLoopManager(spiralLoopListener = new SpiralLoopListenerImpl())//
+                .startLoop(nbRows, nbCols, startingRow, startingCol);
+
+        return spiralLoopListener.nbItemTreated;
+    }
+
+    /**
+     * Called when the PDF is loaded
+     */
+    public void loadComplete(PdfDocument pdfDocument) {
+        this.documentPageCount = pdfiumCore.getPageCount(pdfDocument);
+
+        int firstPageIdx = 0;
+        if(originalUserPages != null) {
+            firstPageIdx = originalUserPages[0];
+        }
+
+        // We assume all the pages are the same size
+        this.pdfDocument = pdfDocument;
+        pdfiumCore.openPage(pdfDocument, firstPageIdx);
+        openedPages.add(firstPageIdx);
+        this.pageWidth = pdfiumCore.getPageWidth(pdfDocument, firstPageIdx);
+        this.pageHeight = pdfiumCore.getPageHeight(pdfDocument, firstPageIdx);
+        state = State.LOADED;
+        calculateOptimalWidthAndHeight();
+
+        renderingAsyncTask = new RenderingAsyncTask(this, pdfiumCore, pdfDocument);
+        renderingAsyncTask.executeOnExecutor(AsyncTask.THREAD_POOL_EXECUTOR);
+
+        if (scrollBar != null) {
+            scrollBar.pdfLoaded();
+        }
+
+        // Notify the listener
+        jumpTo(defaultPage);
+        if (onLoadCompleteListener != null) {
+            onLoadCompleteListener.loadComplete(documentPageCount);
+        }
+    }
+
+    public void loadError(Throwable t) {
+        recycle();
+        invalidate();
+        if (this.onErrorListener != null) {
+            this.onErrorListener.onError(t);
+        } else {
+            Log.e("PDFView", "load pdf error", t);
+        }
+    }
+
+    /**
+     * Called when a rendering task is over and
+     * a PagePart has been freshly created.
+     *
+     * @param part The created PagePart.
+     */
+    public void onBitmapRendered(PagePart part) {
+        if (part.isThumbnail()) {
+            cacheManager.cacheThumbnail(part);
+        } else {
+            cacheManager.cachePart(part);
+        }
+        invalidate();
+    }
+
+    /**
+     * Given the UserPage number, this method restrict it
+     * to be sure it's an existing page. It takes care of
+     * using the user defined pages if any.
+     *
+     * @param userPage A page number.
+     * @return A restricted valid page number (example : -2 => 0)
+     */
+    private int determineValidPageNumberFrom(int userPage) {
+        if (userPage <= 0) {
+            return 0;
+        }
+        if (originalUserPages != null) {
+            if (userPage >= originalUserPages.length) {
+                return originalUserPages.length - 1;
+            }
+        } else {
+            if (userPage >= documentPageCount) {
+                return documentPageCount - 1;
+            }
+        }
+        return userPage;
+    }
+
+    /**
+     * Calculate the x/y-offset needed to have the given
+     * page centered on the screen. It doesn't take into
+     * account the zoom level.
+     *
+     * @param pageNb The page number.
+     * @return The x/y-offset to use to have the pageNb centered.
+     */
+    private float calculateCenterOffsetForPage(int pageNb) {
+        if (swipeVertical) {
+            float imageY = -(pageNb * optimalPageHeight);
+            imageY += getHeight() / 2 - optimalPageHeight / 2;
+            return imageY;
+        } else {
+            float imageX = -(pageNb * optimalPageWidth);
+            imageX += getWidth() / 2 - optimalPageWidth / 2;
+            return imageX;
+        }
+    }
+
+    /**
+     * Calculate the optimal width and height of a page
+     * considering the area width and height
+     */
+    private void calculateOptimalWidthAndHeight() {
+        if (state == State.DEFAULT || getWidth() == 0) {
+            return;
+        }
+
+        float maxWidth = getWidth(), maxHeight = getHeight();
+        float w = pageWidth, h = pageHeight;
+        float ratio = w / h;
+        w = maxWidth;
+        h = (float) Math.floor(maxWidth / ratio);
+        if (h > maxHeight) {
+            h = maxHeight;
+            w = (float) Math.floor(maxHeight * ratio);
+        }
+
+        optimalPageWidth = w;
+        optimalPageHeight = h;
+
+        calculateMasksBounds();
+        calculateMinimapBounds();
+    }
+
+    /**
+     * Place the minimap background considering the optimal width and height
+     * and the MINIMAP_MAX_SIZE.
+     */
+    private void calculateMinimapBounds() {
+        float ratioX = Constants.MINIMAP_MAX_SIZE / optimalPageWidth;
+        float ratioY = Constants.MINIMAP_MAX_SIZE / optimalPageHeight;
+        float ratio = Math.min(ratioX, ratioY);
+        float minimapWidth = optimalPageWidth * ratio;
+        float minimapHeight = optimalPageHeight * ratio;
+        minimapBounds = new RectF(getWidth() - 5 - minimapWidth, 5, getWidth() - 5, 5 + minimapHeight);
+        calculateMinimapAreaBounds();
+    }
+
+    /**
+     * Place the minimap current rectangle considering the minimap bounds
+     * the zoom level, and the current X/Y offsets
+     */
+    private void calculateMinimapAreaBounds() {
+        if (minimapBounds == null) {
+            return;
+        }
+
+        if (zoom == 1f) {
+            miniMapRequired = false;
+        } else {
+            // Calculates the bounds of the current displayed area
+            float x = (-currentXOffset - toCurrentScale(currentFilteredPage * optimalPageWidth)) //
+                    / toCurrentScale(optimalPageWidth) * minimapBounds.width();
+            float width = getWidth() / toCurrentScale(optimalPageWidth) * minimapBounds.width();
+            float y = -currentYOffset / toCurrentScale(optimalPageHeight) * minimapBounds.height();
+            float height = getHeight() / toCurrentScale(optimalPageHeight) * minimapBounds.height();
+            minimapScreenBounds = new RectF(minimapBounds.left + x, minimapBounds.top + y, //
+                    minimapBounds.left + x + width, minimapBounds.top + y + height);
+            minimapScreenBounds.intersect(minimapBounds);
+            miniMapRequired = true;
+        }
+    }
+
+    /**
+     * Place the left and right masks around the current page.
+     */
+    private void calculateMasksBounds() {
+        leftMask = new RectF(0, 0, getWidth() / 2 - toCurrentScale(optimalPageWidth) / 2, getHeight());
+        rightMask = new RectF(getWidth() / 2 + toCurrentScale(optimalPageWidth) / 2, 0, getWidth(), getHeight());
+    }
+
+    /**
+     * Move to the given X and Y offsets, but check them ahead of time
+     * to be sure not to go outside the the big strip.
+     *
+     * @param offsetX The big strip X offset to use as the left border of the screen.
+     * @param offsetY The big strip Y offset to use as the right border of the screen.
+     */
+    public void moveTo(float offsetX, float offsetY) {
+        if (swipeVertical) {
+            // Check X offset
+            if (toCurrentScale(optimalPageWidth) < getWidth()) {
+                offsetX = getWidth() / 2 - toCurrentScale(optimalPageWidth) / 2;
+            } else {
+                if (offsetX > 0) {
+                    offsetX = 0;
+                } else if (offsetX + toCurrentScale(optimalPageWidth) < getWidth()) {
+                    offsetX = getWidth() - toCurrentScale(optimalPageWidth);
+                }
+            }
+
+            // Check Y offset
+            if (isZooming()) {
+                if (toCurrentScale(optimalPageHeight) < getHeight()) {
+                    miniMapRequired = false;
+                    offsetY = getHeight() / 2 - toCurrentScale((currentFilteredPage + 0.5f) * optimalPageHeight);
+                } else {
+                    miniMapRequired = true;
+                    if (offsetY + toCurrentScale(currentFilteredPage * optimalPageHeight) > 0) {
+                        offsetY = -toCurrentScale(currentFilteredPage * optimalPageHeight);
+                    } else if (offsetY + toCurrentScale((currentFilteredPage + 1) * optimalPageHeight) < getHeight()) {
+                        offsetY = getHeight() - toCurrentScale((currentFilteredPage + 1) * optimalPageHeight);
+                    }
+                }
+
+            } else {
+                float maxY = calculateCenterOffsetForPage(currentFilteredPage + 1);
+                float minY = calculateCenterOffsetForPage(currentFilteredPage - 1);
+                if (offsetY < maxY) {
+                    offsetY = maxY;
+                } else if (offsetY > minY) {
+                    offsetY = minY;
+                }
+            }
+        } else {
+            // Check Y offset
+            if (toCurrentScale(optimalPageHeight) < getHeight()) {
+                offsetY = getHeight() / 2 - toCurrentScale(optimalPageHeight) / 2;
+            } else {
+                if (offsetY > 0) {
+                    offsetY = 0;
+                } else if (offsetY + toCurrentScale(optimalPageHeight) < getHeight()) {
+                    offsetY = getHeight() - toCurrentScale(optimalPageHeight);
+                }
+            }
+
+            // Check X offset
+            if (isZooming()) {
+                if (toCurrentScale(optimalPageWidth) < getWidth()) {
+                    miniMapRequired = false;
+                    offsetX = getWidth() / 2 - toCurrentScale((currentFilteredPage + 0.5f) * optimalPageWidth);
+                } else {
+                    miniMapRequired = true;
+                    if (offsetX + toCurrentScale(currentFilteredPage * optimalPageWidth) > 0) {
+                        offsetX = -toCurrentScale(currentFilteredPage * optimalPageWidth);
+                    } else if (offsetX + toCurrentScale((currentFilteredPage + 1) * optimalPageWidth) < getWidth()) {
+                        offsetX = getWidth() - toCurrentScale((currentFilteredPage + 1) * optimalPageWidth);
+                    }
+                }
+
+            } else {
+                float maxX = calculateCenterOffsetForPage(currentFilteredPage + 1);
+                float minX = calculateCenterOffsetForPage(currentFilteredPage - 1);
+                if (offsetX < maxX) {
+                    offsetX = maxX;
+                } else if (offsetX > minX) {
+                    offsetX = minX;
+                }
+            }
+        }
+
+        currentXOffset = offsetX;
+        currentYOffset = offsetY;
+        calculateMinimapAreaBounds();
+        invalidate();
+    }
+
+    /**
+     * Move relatively to the current position.
+     *
+     * @param dx The X difference you want to apply.
+     * @param dy The Y difference you want to apply.
+     * @see #moveTo(float, float)
+     */
+    public void moveRelativeTo(float dx, float dy) {
+        moveTo(currentXOffset + dx, currentYOffset + dy);
+    }
+
+    /**
+     * Change the zoom level
+     */
+    public void zoomTo(float zoom) {
+        this.zoom = zoom;
+        calculateMasksBounds();
+    }
+
+    /**
+     * Change the zoom level, relatively to a pivot point.
+     * It will call moveTo() to make sure the given point stays
+     * in the middle of the screen.
+     *
+     * @param zoom  The zoom level.
+     * @param pivot The point on the screen that should stays.
+     */
+    public void zoomCenteredTo(float zoom, PointF pivot) {
+        float dzoom = zoom / this.zoom;
+        zoomTo(zoom);
+        float baseX = currentXOffset * dzoom;
+        float baseY = currentYOffset * dzoom;
+        baseX += (pivot.x - pivot.x * dzoom);
+        baseY += (pivot.y - pivot.y * dzoom);
+        moveTo(baseX, baseY);
+    }
+
+    /**
+     * @see #zoomCenteredTo(float, PointF)
+     */
+    public void zoomCenteredRelativeTo(float dzoom, PointF pivot) {
+        zoomCenteredTo(zoom * dzoom, pivot);
+    }
+
+    public int getCurrentPage() {
+        return currentPage;
+    }
+
+    public float getCurrentXOffset() {
+        return currentXOffset;
+    }
+
+    public float getCurrentYOffset() {
+        return currentYOffset;
+    }
+
+    public float toRealScale(float size) {
+        return size / zoom;
+    }
+
+    public float toCurrentScale(float size) {
+        return size * zoom;
+    }
+
+    public float getZoom() {
+        return zoom;
+    }
+
+    public boolean isZooming() {
+        return zoom != minZoom;
+    }
+
+    public float getOptimalPageWidth() {
+        return optimalPageWidth;
+    }
+
+    public float getOptimalPageHeight() {
+        return optimalPageHeight;
+    }
+
+    private void setUserWantsMinimap(boolean userWantsMinimap) {
+        this.userWantsMinimap = userWantsMinimap;
+    }
+
+    private void setDefaultPage(int defaultPage) {
+        this.defaultPage = defaultPage;
+    }
+
+    public void resetZoom() {
+        zoomTo(minZoom);
+    }
+
+    public void resetZoomWithAnimation() {
+        animationManager.startZoomAnimation(zoom, minZoom);
+    }
+
+    public void zoomWithAnimation(float scale) {
+        animationManager.startZoomAnimation(zoom, scale);
+    }
+
+    public void setScrollBar(ScrollBar scrollBar) {
+        this.scrollBar = scrollBar;
+        scrollBar.addToPDFView(this);
+    }
+
+    public float getMinZoom() {
+        return minZoom;
+    }
+
+    public void setMinZoom(float minZoom) {
+        this.minZoom = minZoom;
+    }
+
+    public float getMidZoom() {
+        return midZoom;
+    }
+
+    public void setMidZoom(float midZoom) {
+        this.midZoom = midZoom;
+    }
+
+    public float getMaxZoom() {
+        return maxZoom;
+    }
+
+    public void setMaxZoom(float maxZoom) {
+        this.maxZoom = maxZoom;
+    }
+
+    public void useBestQuality(boolean bestQuality) {
+        this.bestQuality = bestQuality;
+    }
+
+    public void enableAnnotationRendering(boolean annotationRendering) {
+        this.annotationRendering = annotationRendering;
+    }
+
+    public PdfDocument.Meta getDocumentMeta() {
+        if(pdfDocument == null) {
+            return null;
+        }
+        return pdfiumCore.getDocumentMeta(pdfDocument);
+    }
+
+    public List<PdfDocument.Bookmark> getTableOfContents() {
+        if(pdfDocument == null) {
+            return new ArrayList<>();
+        }
+        return pdfiumCore.getTableOfContents(pdfDocument);
+    }
+
+    /**
+     * Use an asset file as the pdf source
+     */
+    public Configurator fromAsset(String assetName) {
+        InputStream stream = null;
+        try {
+            stream = getContext().getAssets().open(assetName);
+            return new Configurator(assetName, true);
+        } catch (IOException e) {
+            throw new FileNotFoundException(assetName + " does not exist.", e);
+        } finally {
+            try {
+                if (stream != null) {
+                    stream.close();
+                }
+            } catch (IOException e) {
+
+            }
+        }
+    }
+
+    /**
+     * Use a file as the pdf source
+     */
+    public Configurator fromFile(File file) {
+        if (!file.exists()) {
+            throw new FileNotFoundException(file.getAbsolutePath() + " does not exist.");
+        }
+        return new Configurator(file.getAbsolutePath(), false);
+    }
+
+    /**
+     * Use URI as the pdf source, for use with content providers
+     */
+    public Configurator fromUri(Uri uri) {
+        return new Configurator(uri.toString(), false);
+    }
+
+    private enum State {DEFAULT, LOADED, SHOWN}
+
+    public class Configurator {
+
+        private final String path;
+
+        private final boolean isAsset;
+
+        private int[] pageNumbers = null;
+
+        private boolean enableSwipe = true;
+
+        private boolean enableDoubletap = true;
+
+        private OnDrawListener onDrawListener;
+
+        private OnLoadCompleteListener onLoadCompleteListener;
+
+        private OnErrorListener onErrorListener;
+
+        private OnPageChangeListener onPageChangeListener;
+
+        private int defaultPage = 1;
+
+        private boolean showMinimap = false;
+
+        private boolean swipeVertical = false;
+
+        private boolean annotationRendering = false;
+
+        private int maskColor = Color.BLACK;
+
+        private int maskAlpha = Constants.MASK_ALPHA;
+
+        private String password = null;
+
+        private Configurator(String path, boolean isAsset) {
+            this.path = path;
+            this.isAsset = isAsset;
+        }
+
+        public Configurator pages(int... pageNumbers) {
+            this.pageNumbers = pageNumbers;
+            return this;
+        }
+
+        public Configurator enableSwipe(boolean enableSwipe) {
+            this.enableSwipe = enableSwipe;
+            return this;
+        }
+
+        public Configurator enableDoubletap(boolean enableDoubletap) {
+            this.enableDoubletap = enableDoubletap;
+            return this;
+        }
+
+        public Configurator enableAnnotationRendering(boolean annotationRendering) {
+            this.annotationRendering = annotationRendering;
+            return this;
+        }
+
+        public Configurator onDraw(OnDrawListener onDrawListener) {
+            this.onDrawListener = onDrawListener;
+            return this;
+        }
+
+        public Configurator onLoad(OnLoadCompleteListener onLoadCompleteListener) {
+            this.onLoadCompleteListener = onLoadCompleteListener;
+            return this;
+        }
+
+        public Configurator onError(OnErrorListener onErrorListener) {
+            this.onErrorListener = onErrorListener;
+            return this;
+        }
+
+        public Configurator onPageChange(OnPageChangeListener onPageChangeListener) {
+            this.onPageChangeListener = onPageChangeListener;
+            return this;
+        }
+
+        public Configurator defaultPage(int defaultPage) {
+            this.defaultPage = defaultPage;
+            return this;
+        }
+
+        public Configurator swipeVertical(boolean swipeVertical) {
+            this.swipeVertical = swipeVertical;
+            return this;
+        }
+
+        public Configurator password(String password) {
+            this.password = password;
+            return this;
+        }
+
+        /**
+         * @param maskColor - mask color (default Color.BLACK)
+         * @param maskAlpha - alpha value in [0,255] (default 20)
+         * @return
+         */
+        public Configurator mask(int maskColor, int maskAlpha) {
+            this.maskColor = maskColor;
+            this.maskAlpha = maskAlpha;
+            return this;
+        }
+
+        public void load() {
+            PDFView.this.recycle();
+            PDFView.this.setOnDrawListener(onDrawListener);
+            PDFView.this.setOnPageChangeListener(onPageChangeListener);
+            PDFView.this.enableSwipe(enableSwipe);
+            PDFView.this.enableDoubletap(enableDoubletap);
+            PDFView.this.setDefaultPage(defaultPage);
+            PDFView.this.setUserWantsMinimap(showMinimap);
+            PDFView.this.setSwipeVertical(swipeVertical);
+            PDFView.this.enableAnnotationRendering(annotationRendering);
+            PDFView.this.dragPinchManager.setSwipeVertical(swipeVertical);
+            PDFView.this.maskPaint = new Paint();
+            PDFView.this.maskPaint.setColor(maskColor);
+            PDFView.this.maskPaint.setAlpha(maskAlpha);
+            if (pageNumbers != null) {
+                PDFView.this.load(path, isAsset, password, onLoadCompleteListener, onErrorListener, pageNumbers);
+            } else {
+                PDFView.this.load(path, isAsset, password, onLoadCompleteListener, onErrorListener);
+            }
+        }
+
+        public Configurator showMinimap(boolean showMinimap) {
+            this.showMinimap = showMinimap;
+            return this;
+        }
+    }
+
+    public boolean isSwipeVertical() {
+        return swipeVertical;
+    }
+
+    public void setSwipeVertical(boolean swipeVertical) {
+        this.swipeVertical = swipeVertical;
+    }
+}